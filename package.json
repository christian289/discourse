--- conflicted
+++ resolved
@@ -18,12 +18,7 @@
     "chartjs-plugin-datalabels": "^0.7.0",
     "diffhtml": "^1.0.0-beta.18",
     "eslint-config-discourse": "^1.1.8",
-<<<<<<< HEAD
-    "handlebars": "^4.7.0",
-    "@highlightjs/cdn-assets": "^10.6.0",
-=======
     "handlebars": "^4.7.7",
->>>>>>> 05c1d3c9
     "intersection-observer": "^0.5.1",
     "jquery": "3.5.1",
     "jquery-color": "3.0.0-alpha.1",
