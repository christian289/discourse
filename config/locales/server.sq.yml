--- conflicted
+++ resolved
@@ -15,11 +15,6 @@
       short: "%m-%d-%Y"
       short_no_year: "%B %-d"
       date_only: "%B %-d, %Y"
-<<<<<<< HEAD
-  date:
-    month_names: [null, Janar, Shkurt, Mars, Prill, Maj, Qershor, Korrik, Gusht, Shtator, Tetor, Nëntor, Dhjetor]
-    <<: *datetime_formats
-=======
       long: "%B %-d, %Y, %l:%M%P"
   date:
     month_names: [null, Janar, Shkurt, Mars, Prill, Maj, Qershor, Korrik, Gusht, Shtator, Tetor, Nëntor, Dhjetor]
@@ -28,7 +23,6 @@
     am: "pd"
     pm: "md"
     <<: *datetime_formats
->>>>>>> 5a2e989e
   title: "Discourse"
   topics: "Tema"
   posts: "postime"
@@ -1986,15 +1980,10 @@
   performance_report:
     initial_post_raw: This topic includes daily performance reports for your site.
     initial_topic_title: Raportet e performancës se faqes
-<<<<<<< HEAD
-  time:
-    <<: *datetime_formats
-=======
   wizard:
     step:
       emoji:
         title: "Emoji"
->>>>>>> 5a2e989e
   activemodel:
     errors:
       <<: *errors