--- conflicted
+++ resolved
@@ -3080,11 +3080,8 @@
             change_readonly_mode: "change readonly mode"
             backup_download: "download backup"
             backup_destroy: "destroy backup"
-<<<<<<< HEAD
-=======
             reviewed_post: "reviewed post"
             custom_staff: "plugin custom action"
->>>>>>> e66fa82f
         screened_emails:
           title: "Screened Emails"
           description: "When someone tries to create a new account, the following email addresses will be checked and the registration will be blocked, or some other action performed."
