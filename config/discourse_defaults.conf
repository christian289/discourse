--- conflicted
+++ resolved
@@ -257,8 +257,6 @@
 
 # gather JavaScript errors from clients (rate limited to 1 error per IP per minute)
 enable_js_error_reporting = true
-<<<<<<< HEAD
-=======
 
 # This is probably not a number you want to touch, it controls the number of workers
 # we allow mini scheduler to run. Prior to 2019 we ran a single worker.
@@ -278,5 +276,4 @@
 #
 # This ensures there are no pathological cases where we keep storing data in anonymous cache
 # never to use it, set to 1 to store immediately, set to 0 to disable anon cache
-anon_cache_store_threshold = 2
->>>>>>> baba1cc0
+anon_cache_store_threshold = 2