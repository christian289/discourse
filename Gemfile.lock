--- conflicted
+++ resolved
@@ -240,11 +240,7 @@
     omniauth-twitter (1.4.0)
       omniauth-oauth (~> 1.1)
       rack
-<<<<<<< HEAD
-    onebox (1.9.27.2)
-=======
     onebox (1.9.29)
->>>>>>> 8e07ee7e
       addressable (~> 2.7.0)
       htmlentities (~> 4.3)
       multi_json (~> 1.11)
