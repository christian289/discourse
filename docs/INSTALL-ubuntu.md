--- conflicted
+++ resolved
@@ -168,14 +168,7 @@
 
 Database/Hostname:
 - change database username/password if appropriate
-<<<<<<< HEAD
-- change `hostname` to the name you'll use to access the discourse site, e.g. "forum.example.com"
-=======
-- if you are hosting multiple Discourse forums on the same server (multisite), set `db_id`
-- change `host_names` to the name you'll use to access the Discourse site, e.g. "forum.example.com"
-
-Edit /var/www/discourse/config/redis.yml
->>>>>>> 3777d9f6
+- change `hostname` to the name you'll use to access the Discourse site, e.g. "forum.example.com"
 
 Redis:
 - no changes if this is the only application using redis, but have a look
@@ -223,14 +216,9 @@
 Edit /etc/nginx/conf.d/discourse.conf
 
 - edit `server_name`. Example: `server_name cain.discourse.org test.cain.discourse.org;`
-<<<<<<< HEAD
 - change socket count depending on your NUM_WEB count
-- change socket paths if discourse is installed to a different location
-- modify root location if discourse is installed to a different location
-=======
 - change socket paths if Discourse is installed to a different location
 - modify root location if Discourse is installed to a different location
->>>>>>> 3777d9f6
 
 Reload nginx by running
 
