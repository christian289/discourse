--- conflicted
+++ resolved
@@ -100,17 +100,6 @@
     describe "local onebox" do
 
       it 'does not cache local oneboxes' do
-<<<<<<< HEAD
-        post1 = create_post
-        url = Discourse.base_url + post1.url
-
-        get :show, params: { url: url, category_id: post1.topic.category_id }, format: :json
-        expect(response.body).to include('blockquote')
-
-        post1.trash!
-
-        get :show, params: { url: url, category_id: post1.topic.category_id }, format: :json
-=======
         post = create_post
         url = Discourse.base_url + post.url
 
@@ -120,29 +109,10 @@
         post.trash!
 
         get :show, params: { url: url, category_id: post.topic.category_id }, format: :json
->>>>>>> 322aa9ed
         expect(response.body).not_to include('blockquote')
       end
     end
 
-<<<<<<< HEAD
-  end
-
-  it 'does not onebox when you have no permission on category' do
-    log_in
-
-    post1 = create_post
-    url = Discourse.base_url + post1.url
-
-    get :show, params: { url: url, category_id: post1.topic.category_id }, format: :json
-    expect(response.body).to include('blockquote')
-
-    post1.topic.category.set_permissions(staff: :full)
-    post1.topic.category.save
-
-    get :show, params: { url: url, category_id: post1.topic.category_id }, format: :json
-    expect(response.body).not_to include('blockquote')
-=======
     it 'does not onebox when you have no permission on category' do
       log_in
 
@@ -190,7 +160,6 @@
       expect(response.body).to include('blockquote')
     end
 
->>>>>>> 322aa9ed
   end
 
 end