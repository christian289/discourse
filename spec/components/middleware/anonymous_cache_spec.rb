# frozen_string_literal: true

require "rails_helper"

describe Middleware::AnonymousCache do
  let(:middleware) { Middleware::AnonymousCache.new(lambda { |_| [200, {}, []] }) }

  def env(opts = {})
    Rack::MockRequest.env_for("http://test.com/path?bla=1").merge(opts)
  end

  describe Middleware::AnonymousCache::Helper do
    def new_helper(opts = {})
      Middleware::AnonymousCache::Helper.new(env(opts))
<<<<<<< HEAD
    end

    context "cachable?" do
      it "true by default" do
        expect(new_helper.cacheable?).to eq(true)
      end

      it "is false for non GET" do
        expect(new_helper("ANON_CACHE_DURATION" => 10, "REQUEST_METHOD" => "POST").cacheable?).to eq(false)
      end

      it "is false if it has an auth cookie" do
        expect(new_helper("HTTP_COOKIE" => "jack=1; _t=#{"1" * 32}; jill=2").cacheable?).to eq(false)
      end
    end

    context "per theme cache" do
      it "handles theme keys" do
        theme = Fabricate(:theme, user_selectable: true)

        with_bad_theme_key = new_helper("HTTP_COOKIE" => "theme_ids=abc").cache_key
        with_no_theme_key = new_helper().cache_key

        expect(with_bad_theme_key).to eq(with_no_theme_key)

        with_good_theme_key = new_helper("HTTP_COOKIE" => "theme_ids=#{theme.id}").cache_key

        expect(with_good_theme_key).not_to eq(with_no_theme_key)
=======
    end

    context "cachable?" do
      it "true by default" do
        expect(new_helper.cacheable?).to eq(true)
      end

      it "is false for non GET" do
        expect(new_helper("ANON_CACHE_DURATION" => 10, "REQUEST_METHOD" => "POST").cacheable?).to eq(false)
      end

      it "is false if it has an auth cookie" do
        expect(new_helper("HTTP_COOKIE" => "jack=1; _t=#{"1" * 32}; jill=2").cacheable?).to eq(false)
      end
    end

    context "per theme cache" do
      it "handles theme keys" do
        theme = Fabricate(:theme, user_selectable: true)

        with_bad_theme_key = new_helper("HTTP_COOKIE" => "theme_ids=abc").cache_key
        with_no_theme_key = new_helper().cache_key

        expect(with_bad_theme_key).to eq(with_no_theme_key)

        with_good_theme_key = new_helper("HTTP_COOKIE" => "theme_ids=#{theme.id}").cache_key

        expect(with_good_theme_key).not_to eq(with_no_theme_key)
      end
    end

    context "with header-based locale locale" do
      it "handles different languages" do
        # Normally does not check the language header
        french1 = new_helper("HTTP_ACCEPT_LANGUAGE" => "fr").cache_key
        french2 = new_helper("HTTP_ACCEPT_LANGUAGE" => "FR").cache_key
        english = new_helper("HTTP_ACCEPT_LANGUAGE" => SiteSetting.default_locale).cache_key
        none = new_helper.cache_key

        expect(none).to eq(french1)
        expect(none).to eq(french2)
        expect(none).to eq(english)

        SiteSetting.allow_user_locale = true
        SiteSetting.set_locale_from_accept_language_header = true

        french1 = new_helper("HTTP_ACCEPT_LANGUAGE" => "fr").cache_key
        french2 = new_helper("HTTP_ACCEPT_LANGUAGE" => "FR").cache_key
        english = new_helper("HTTP_ACCEPT_LANGUAGE" => SiteSetting.default_locale).cache_key
        none = new_helper.cache_key

        expect(none).to eq(english)
        expect(french1).to eq(french2)
        expect(french1).not_to eq(none)
>>>>>>> 713e6f1b
      end
    end

    context "cached" do
      let!(:helper) do
        new_helper("ANON_CACHE_DURATION" => 10)
      end

      let!(:crawler) do
        new_helper("ANON_CACHE_DURATION" => 10, "HTTP_USER_AGENT" => "AdsBot-Google (+http://www.google.com/adsbot.html)")
      end

      after do
        helper.clear_cache
        crawler.clear_cache
      end

      before do
        global_setting :anon_cache_store_threshold, 1
      end

      it "compresses body on demand" do
        global_setting :compress_anon_cache, true

        payload = "x" * 1000
        helper.cache([200, { "HELLO" => "WORLD" }, [payload]])

        helper = new_helper("ANON_CACHE_DURATION" => 10)
        expect(helper.cached).to eq([200, { "X-Discourse-Cached" => "true", "HELLO" => "WORLD" }, [payload]])

        # depends on i7z implementation, but lets assume it is stable unless we discover
        # otherwise
        expect(Discourse.redis.get(helper.cache_key_body).length).to eq(16)
      end

      it "handles brotli switching" do
        helper.cache([200, { "HELLO" => "WORLD" }, ["hello ", "my world"]])

        helper = new_helper("ANON_CACHE_DURATION" => 10)
        expect(helper.cached).to eq([200, { "X-Discourse-Cached" => "true", "HELLO" => "WORLD" }, ["hello my world"]])

        helper = new_helper("ANON_CACHE_DURATION" => 10, "HTTP_ACCEPT_ENCODING" => "gz, br")
        expect(helper.cached).to eq(nil)
      end

      it "returns cached data for cached requests" do
        helper.is_mobile = true
        expect(helper.cached).to eq(nil)
        helper.cache([200, { "HELLO" => "WORLD" }, ["hello ", "my world"]])

        helper = new_helper("ANON_CACHE_DURATION" => 10)
        helper.is_mobile = true
        expect(helper.cached).to eq([200, { "X-Discourse-Cached" => "true", "HELLO" => "WORLD" }, ["hello my world"]])

        expect(crawler.cached).to eq(nil)
        crawler.cache([200, { "HELLO" => "WORLD" }, ["hello ", "world"]])
        expect(crawler.cached).to eq([200, { "X-Discourse-Cached" => "true", "HELLO" => "WORLD" }, ["hello world"]])
      end
    end
  end

  context 'force_anonymous!' do
    before do
      RateLimiter.enable
    end

    after do
      RateLimiter.disable
    end

    it 'will revert to anonymous once we reach the limit' do

      RateLimiter.clear_all!

      is_anon = false

      app = Middleware::AnonymousCache.new(
        lambda do |env|
          is_anon = env["HTTP_COOKIE"].nil?
          [200, {}, ["ok"]]
        end
      )

      global_setting :force_anonymous_min_per_10_seconds, 2
      global_setting :force_anonymous_min_queue_seconds, 1

      env = {
        "HTTP_COOKIE" => "_t=#{SecureRandom.hex}",
        "HOST" => "site.com",
        "REQUEST_METHOD" => "GET",
        "REQUEST_URI" => "/somewhere/rainbow",
        "REQUEST_QUEUE_SECONDS" => 2.1,
        "rack.input" => StringIO.new
      }

      is_anon = false
      app.call(env.dup)
      expect(is_anon).to eq(false)

      is_anon = false
      app.call(env.dup)
      expect(is_anon).to eq(false)

      is_anon = false
      app.call(env.dup)
      expect(is_anon).to eq(true)

      is_anon = false
      _status, headers, _body = app.call(env.dup)
      expect(is_anon).to eq(true)
      expect(headers['Set-Cookie']).to eq('dosp=1; Path=/')

      # tricky change, a 50ms delay still will trigger protection
      # once it is tripped

      env["REQUEST_QUEUE_SECONDS"] = 0.05
      is_anon = false

      app.call(env.dup)
      expect(is_anon).to eq(true)

      is_anon = false
      env["REQUEST_QUEUE_SECONDS"] = 0.01

      app.call(env.dup)
      expect(is_anon).to eq(false)
    end
  end

  context 'invalid request payload' do
    it 'returns 413 for GET request with payload' do
      status, _, _ = middleware.call(env.tap do |environment|
        environment[Rack::RACK_INPUT].write("test")
      end)

      expect(status).to eq(413)
    end
  end

  context "crawler blocking" do
    let :non_crawler do
      {
        "HTTP_USER_AGENT" =>
        "Mozilla/5.0 (Windows NT 6.1) AppleWebKit/537.36 (KHTML, like Gecko) Chrome/41.0.2228.0 Safari/537.36"
      }
    end

    def get(path, options)
      @env = env({
        "REQUEST_URI" => path,
        "PATH_INFO" => path,
        "REQUEST_PATH" => path
      }.merge(options[:headers]))
      @status, @response_header, @response = middleware.call(@env)
    end

    it "applies allowed_crawler_user_agents correctly" do
      SiteSetting.allowed_crawler_user_agents = 'Googlebot'

      get '/', headers: {
        'HTTP_USER_AGENT' => 'Googlebot/2.1 (+http://www.google.com/bot.html)'
      }

      expect(@status).to eq(200)

      get '/', headers: {
        'HTTP_USER_AGENT' => 'Anotherbot/2.1 (+http://www.notgoogle.com/bot.html)'
      }

      expect(@status).to eq(403)
      expect(@response).to be_an(Array)

      get '/', headers: non_crawler
      expect(@status).to eq(200)
    end

    it "doesn't block api requests" do
      SiteSetting.allowed_crawler_user_agents = 'Googlebot'
      api_key = Fabricate(:api_key)

      get "/latest?api_key=#{api_key.key}&api_username=system", headers: {
        "QUERY_STRING" => "api_key=#{api_key.key}&api_username=system"
      }
      expect(@status).to eq(200)
    end

    it "applies blocked_crawler_user_agents correctly" do
      SiteSetting.blocked_crawler_user_agents = 'Googlebot'

      get '/', headers: non_crawler
      expect(@status).to eq(200)

      get '/', headers: {
        'HTTP_USER_AGENT' => 'Googlebot/2.1 (+http://www.google.com/bot.html)'
      }

      expect(@status).to eq(403)

      get '/', headers: {
        'HTTP_USER_AGENT' => 'Twitterbot/2.1 (+http://www.notgoogle.com/bot.html)'
      }

      expect(@status).to eq(200)
    end

    it "should never block robots.txt" do
      SiteSetting.blocked_crawler_user_agents = 'Googlebot'

      get '/robots.txt', headers: {
        'HTTP_USER_AGENT' => 'Googlebot/2.1 (+http://www.google.com/bot.html)'
      }

      expect(@status).to eq(200)
    end

    it "should never block srv/status" do
      SiteSetting.blocked_crawler_user_agents = 'Googlebot'

      get '/srv/status', headers: {
        'HTTP_USER_AGENT' => 'Googlebot/2.1 (+http://www.google.com/bot.html)'
      }

      expect(@status).to eq(200)
    end

    it "blocked crawlers shouldn't log page views" do
      SiteSetting.blocked_crawler_user_agents = 'Googlebot'

      get '/', headers: {
        'HTTP_USER_AGENT' => 'Googlebot/2.1 (+http://www.google.com/bot.html)'
      }

      expect(@env["discourse.request_tracker.skip"]).to eq(true)
    end

    it "blocks json requests" do
      SiteSetting.blocked_crawler_user_agents = 'Googlebot'

      get '/srv/status.json', headers: {
        'HTTP_USER_AGENT' => 'Googlebot/2.1 (+http://www.google.com/bot.html)'
      }

      expect(@status).to eq(403)
    end
  end

end<|MERGE_RESOLUTION|>--- conflicted
+++ resolved
@@ -12,36 +12,6 @@
   describe Middleware::AnonymousCache::Helper do
     def new_helper(opts = {})
       Middleware::AnonymousCache::Helper.new(env(opts))
-<<<<<<< HEAD
-    end
-
-    context "cachable?" do
-      it "true by default" do
-        expect(new_helper.cacheable?).to eq(true)
-      end
-
-      it "is false for non GET" do
-        expect(new_helper("ANON_CACHE_DURATION" => 10, "REQUEST_METHOD" => "POST").cacheable?).to eq(false)
-      end
-
-      it "is false if it has an auth cookie" do
-        expect(new_helper("HTTP_COOKIE" => "jack=1; _t=#{"1" * 32}; jill=2").cacheable?).to eq(false)
-      end
-    end
-
-    context "per theme cache" do
-      it "handles theme keys" do
-        theme = Fabricate(:theme, user_selectable: true)
-
-        with_bad_theme_key = new_helper("HTTP_COOKIE" => "theme_ids=abc").cache_key
-        with_no_theme_key = new_helper().cache_key
-
-        expect(with_bad_theme_key).to eq(with_no_theme_key)
-
-        with_good_theme_key = new_helper("HTTP_COOKIE" => "theme_ids=#{theme.id}").cache_key
-
-        expect(with_good_theme_key).not_to eq(with_no_theme_key)
-=======
     end
 
     context "cachable?" do
@@ -96,7 +66,6 @@
         expect(none).to eq(english)
         expect(french1).to eq(french2)
         expect(french1).not_to eq(none)
->>>>>>> 713e6f1b
       end
     end
 
