require 'rails_helper'
require 'final_destination'

describe FinalDestination do

  let(:opts) do
    {
      ignore_redirects: ['https://ignore-me.com'],

      # avoid IP lookups in test
      lookup_ip: lambda do |host|
        case host
        when 'eviltrout.com' then '52.84.143.152'
        when 'codinghorror.com' then '91.146.108.148'
        when 'discourse.org' then '104.25.152.10'
        when 'some_thing.example.com' then '104.25.152.10'
        when 'private-host.com' then '192.168.10.1'
        when 'internal-ipv6.com' then '2001:abc:de:01:3:3d0:6a65:c2bf'
        when 'ignore-me.com' then '53.84.143.152'
        else
          as_ip = IPAddr.new(host) rescue nil
          raise "couldn't lookup #{host}" if as_ip.nil?
          host
        end
      end
    }
  end

  let(:doc_response) do
    {
      status: 200,
      headers: { "Content-Type" => "text/html" }
    }
  end

  def redirect_response(from, dest)
    stub_request(:head, from).to_return(
      status: 302,
      headers: { "Location" => dest }
    )
  end

  def fd(url)
    FinalDestination.new(url, opts)
  end

  describe '.resolve' do

    it "has a ready status code before anything happens" do
      expect(fd('https://eviltrout.com').status).to eq(:ready)
    end

    it "returns nil an invalid url" do
      expect(fd(nil).resolve).to be_nil
      expect(fd('asdf').resolve).to be_nil
    end

    context "without redirects" do
      before do
        stub_request(:head, "https://eviltrout.com").to_return(doc_response)
      end

      it "returns the final url" do
        final = FinalDestination.new('https://eviltrout.com', opts)
        expect(final.resolve.to_s).to eq('https://eviltrout.com')
        expect(final.redirected?).to eq(false)
        expect(final.status).to eq(:resolved)
      end
    end

    it "ignores redirects" do
      final = FinalDestination.new('https://ignore-me.com/some-url', opts)
      expect(final.resolve.to_s).to eq('https://ignore-me.com/some-url')
      expect(final.redirected?).to eq(false)
      expect(final.status).to eq(:resolved)
    end

    context "underscores in URLs" do
      before do
        stub_request(:head, 'https://some_thing.example.com').to_return(doc_response)
      end

      it "doesn't raise errors with underscores in urls" do
        final = FinalDestination.new('https://some_thing.example.com', opts)
        expect(final.resolve.to_s).to eq('https://some_thing.example.com')
        expect(final.redirected?).to eq(false)
        expect(final.status).to eq(:resolved)
      end
    end

    context "with a couple of redirects" do
      before do
        redirect_response("https://eviltrout.com", "https://codinghorror.com/blog")
        redirect_response("https://codinghorror.com/blog", "https://discourse.org")
        stub_request(:head, "https://discourse.org").to_return(doc_response)
      end

      it "returns the final url" do
        final = FinalDestination.new('https://eviltrout.com', opts)
        expect(final.resolve.to_s).to eq('https://discourse.org')
        expect(final.redirected?).to eq(true)
        expect(final.status).to eq(:resolved)
      end
    end

    context "with too many redirects" do
      before do
        redirect_response("https://eviltrout.com", "https://codinghorror.com/blog")
        redirect_response("https://codinghorror.com/blog", "https://discourse.org")
        stub_request(:head, "https://discourse.org").to_return(doc_response)
      end

      it "returns the final url" do
        final = FinalDestination.new('https://eviltrout.com', opts.merge(max_redirects: 1))
        expect(final.resolve).to be_nil
        expect(final.redirected?).to eq(true)
        expect(final.status).to eq(:too_many_redirects)
      end
    end

    context "with a redirect to an internal IP" do
      before do
        redirect_response("https://eviltrout.com", "https://private-host.com")
        stub_request(:head, "https://private-host.com").to_return(doc_response)
      end

      it "returns the final url" do
        final = FinalDestination.new('https://eviltrout.com', opts)
        expect(final.resolve).to be_nil
        expect(final.redirected?).to eq(true)
        expect(final.status).to eq(:invalid_address)
      end
    end

    context "HEAD not supported" do
      before do
        stub_request(:get, 'https://eviltrout.com').to_return(
          status: 301,
          headers: {
            "Location" => 'https://discourse.org',
            'Set-Cookie' => 'evil=trout'
          }
        )
        stub_request(:head, 'https://discourse.org').to_return(status: 200)
      end

      context "when the status code is 405" do
        before do
          stub_request(:head, 'https://eviltrout.com').to_return(status: 405)
        end

        it "will try a GET" do
          final = FinalDestination.new('https://eviltrout.com', opts)
          expect(final.resolve.to_s).to eq('https://discourse.org')
          expect(final.status).to eq(:resolved)
          expect(final.cookie).to eq('evil=trout')
        end
      end

      context "when the status code is 501" do
        before do
          stub_request(:head, 'https://eviltrout.com').to_return(status: 501)
        end

        it "will try a GET" do
          final = FinalDestination.new('https://eviltrout.com', opts)
          expect(final.resolve.to_s).to eq('https://discourse.org')
          expect(final.status).to eq(:resolved)
          expect(final.cookie).to eq('evil=trout')
        end
      end
    end
  end

  describe '.validate_uri' do
    context "host lookups" do
      it "works for various hosts" do
        expect(fd('https://private-host.com').validate_uri).to eq(false)
        expect(fd('https://eviltrout.com:443').validate_uri).to eq(true)
      end
    end
  end

  describe ".validate_url_format" do
    it "supports http urls" do
      expect(fd('http://eviltrout.com').validate_uri_format).to eq(true)
    end

    it "supports https urls" do
      expect(fd('https://eviltrout.com').validate_uri_format).to eq(true)
    end

    it "doesn't support ftp urls" do
      expect(fd('ftp://eviltrout.com').validate_uri_format).to eq(false)
    end

    it "doesn't support IP urls" do
      expect(fd('http://104.25.152.10').validate_uri_format).to eq(false)
      expect(fd('https://[2001:abc:de:01:0:3f0:6a65:c2bf]').validate_uri_format).to eq(false)
    end

    it "returns false for schemeless URL" do
      expect(fd('eviltrout.com').validate_uri_format).to eq(false)
    end

    it "returns false for nil URL" do
      expect(fd(nil).validate_uri_format).to eq(false)
    end

    it "returns false for invalid ports" do
      expect(fd('http://eviltrout.com:21').validate_uri_format).to eq(false)
      expect(fd('https://eviltrout.com:8000').validate_uri_format).to eq(false)
    end

    it "returns true for valid ports" do
      expect(fd('http://eviltrout.com:80').validate_uri_format).to eq(true)
      expect(fd('https://eviltrout.com:443').validate_uri_format).to eq(true)
    end
  end

  describe ".is_dest_valid" do
    it "returns false for a valid ipv4" do
      expect(fd("https://52.84.143.67").is_dest_valid?).to eq(true)
      expect(fd("https://104.25.153.10").is_dest_valid?).to eq(true)
    end

    it "returns false for private ipv4" do
      expect(fd("https://127.0.0.1").is_dest_valid?).to eq(false)
      expect(fd("https://192.168.1.3").is_dest_valid?).to eq(false)
      expect(fd("https://10.0.0.5").is_dest_valid?).to eq(false)
      expect(fd("https://172.16.0.1").is_dest_valid?).to eq(false)
    end

    it "returns false for IPV6 via site settings" do
      SiteSetting.blacklist_ip_blocks = '2001:abc:de::/48|2002:abc:de::/48'
      expect(fd('https://[2001:abc:de:01:0:3f0:6a65:c2bf]').is_dest_valid?).to eq(false)
      expect(fd('https://[2002:abc:de:01:0:3f0:6a65:c2bf]').is_dest_valid?).to eq(false)
      expect(fd('https://internal-ipv6.com').is_dest_valid?).to eq(false)
      expect(fd('https://[2003:abc:de:01:0:3f0:6a65:c2bf]').is_dest_valid?).to eq(true)
    end

    it "ignores invalid ranges" do
      SiteSetting.blacklist_ip_blocks = '2001:abc:de::/48|eviltrout'
      expect(fd('https://[2001:abc:de:01:0:3f0:6a65:c2bf]').is_dest_valid?).to eq(false)
    end

    it "returns true for public ipv6" do
      expect(fd("https://[2001:470:1:3a8::251]").is_dest_valid?).to eq(true)
    end

    it "returns false for private ipv6" do
      expect(fd("https://[fdd7:b450:d4d1:6b44::1]").is_dest_valid?).to eq(false)
    end

    it "returns true for the base uri" do
      SiteSetting.force_hostname = "final-test.example.com"
      expect(fd("https://final-test.example.com/onebox").is_dest_valid?).to eq(true)
    end

    it "returns true for the S3 CDN url" do
      SiteSetting.s3_cdn_url = "https://s3.example.com"
      expect(fd("https://s3.example.com/some/thing").is_dest_valid?).to eq(true)
    end

    it "returns true for the CDN url" do
      GlobalSetting.stubs(:cdn_url).returns("https://cdn.example.com/discourse")
      expect(fd("https://cdn.example.com/some/asset").is_dest_valid?).to eq(true)
    end
<<<<<<< HEAD
=======

    it 'supports whitelisting via a site setting' do
      SiteSetting.whitelist_internal_hosts = 'private-host.com'
      expect(fd("https://private-host.com/some/url").is_dest_valid?).to eq(true)
    end
>>>>>>> 06d81426
  end

end<|MERGE_RESOLUTION|>--- conflicted
+++ resolved
@@ -266,14 +266,11 @@
       GlobalSetting.stubs(:cdn_url).returns("https://cdn.example.com/discourse")
       expect(fd("https://cdn.example.com/some/asset").is_dest_valid?).to eq(true)
     end
-<<<<<<< HEAD
-=======
 
     it 'supports whitelisting via a site setting' do
       SiteSetting.whitelist_internal_hosts = 'private-host.com'
       expect(fd("https://private-host.com/some/url").is_dest_valid?).to eq(true)
     end
->>>>>>> 06d81426
   end
 
 end