require 'rails_helper'

RSpec.describe Users::OmniauthCallbacksController do
  let(:user) { Fabricate(:user) }

  before do
    OmniAuth.config.test_mode = true
  end

  after do
    Rails.application.env_config["omniauth.auth"] = OmniAuth.config.mock_auth[:google_oauth2] = nil
    OmniAuth.config.test_mode = false
  end

  describe ".find_authenticator" do
    it "fails if a provider is disabled" do
      SiteSetting.enable_twitter_logins = false

      expect do
        Users::OmniauthCallbacksController.find_authenticator("twitter")
      end.to raise_error(Discourse::InvalidAccess)
    end

    it "fails for unknown" do
      expect do
        Users::OmniauthCallbacksController.find_authenticator("twitter1")
      end.to raise_error(Discourse::InvalidAccess)
    end

    it "finds an authenticator when enabled" do
      SiteSetting.enable_twitter_logins = true

      expect(Users::OmniauthCallbacksController.find_authenticator("twitter"))
        .not_to eq(nil)
    end

    context "with a plugin-contributed auth provider" do

      let :provider do
<<<<<<< HEAD
        provider = Plugin::AuthProvider.new
        provider.authenticator = Auth::OpenIdAuthenticator.new('ubuntu', 'https://login.ubuntu.com', trusted: true)
=======
        provider = Auth::AuthProvider.new
        provider.authenticator = Class.new(Auth::Authenticator) do
          def name
            'ubuntu'
          end

          def enabled?
            SiteSetting.ubuntu_login_enabled
          end
        end.new

>>>>>>> e64402cb
        provider.enabled_setting = "ubuntu_login_enabled"
        provider
      end

      before do
<<<<<<< HEAD
        Discourse.stubs(:auth_providers).returns [provider]
=======
        DiscoursePluginRegistry.register_auth_provider(provider)
      end

      after do
        DiscoursePluginRegistry.reset!
>>>>>>> e64402cb
      end

      it "finds an authenticator when enabled" do
        SiteSetting.stubs(:ubuntu_login_enabled).returns(true)

        expect(Users::OmniauthCallbacksController.find_authenticator("ubuntu"))
          .to be(provider.authenticator)
      end

      it "fails if an authenticator is disabled" do
        SiteSetting.stubs(:ubuntu_login_enabled).returns(false)

        expect { Users::OmniauthCallbacksController.find_authenticator("ubuntu") }
          .to raise_error(Discourse::InvalidAccess)
      end
<<<<<<< HEAD

      it "succeeds if an authenticator does not have a site setting" do
        provider.enabled_setting = nil
        SiteSetting.stubs(:ubuntu_login_enabled).returns(false)

        expect(Users::OmniauthCallbacksController.find_authenticator("ubuntu"))
          .to be(provider.authenticator)
      end
=======
>>>>>>> e64402cb
    end
  end

  context 'Google Oauth2' do
    before do
      SiteSetting.enable_google_oauth2_logins = true
    end

    context "without an `omniauth.auth` env" do
      it "should return a 404" do
        get "/auth/eviltrout/callback"
        expect(response.code).to eq("404")
      end
    end

    describe 'when user not found' do
      let(:email) { "somename@gmail.com" }
      before do
        OmniAuth.config.mock_auth[:google_oauth2] = OmniAuth::AuthHash.new(
          provider: 'google_oauth2',
          uid: '123545',
          info: OmniAuth::AuthHash::InfoHash.new(
            email: email,
            name: 'Some name'
          ),
          extra: {
            raw_info: OmniAuth::AuthHash.new(
              email_verified: true,
              email: email,
              family_name: 'Huh',
              given_name: "Some name",
              gender: 'male',
              name: "Some name Huh",
            )
          },
        )

        Rails.application.env_config["omniauth.auth"] = OmniAuth.config.mock_auth[:google_oauth2]
      end

      it 'should return the right response' do
        destination_url = 'http://thisisasite.com/somepath'
        Rails.application.env_config["omniauth.origin"] = destination_url

        get "/auth/google_oauth2/callback.json"

        expect(response.status).to eq(200)

        response_body = JSON.parse(response.body)

        expect(response_body["email"]).to eq(email)
        expect(response_body["username"]).to eq("Some_name")
        expect(response_body["auth_provider"]).to eq("Google_oauth2")
        expect(response_body["email_valid"]).to eq(true)
        expect(response_body["omit_username"]).to eq(false)
        expect(response_body["name"]).to eq("Some Name")
        expect(response_body["destination_url"]).to eq(destination_url)
      end

      it 'should include destination url in response' do
        destination_url = 'http://thisisasite.com/somepath'
        cookies[:destination_url] = destination_url

        get "/auth/google_oauth2/callback.json"

        response_body = JSON.parse(response.body)
        expect(response_body["destination_url"]).to eq(destination_url)
      end
    end

    describe 'when user has been verified' do
      before do
        OmniAuth.config.mock_auth[:google_oauth2] = OmniAuth::AuthHash.new(
          provider: 'google_oauth2',
          uid: '123545',
          info: OmniAuth::AuthHash::InfoHash.new(
            email: user.email,
            name: 'Some name'
          ),
          extra: {
            raw_info: OmniAuth::AuthHash.new(
              email_verified: true,
              email: user.email,
              family_name: 'Huh',
              given_name: user.name,
              gender: 'male',
              name: "#{user.name} Huh",
            )
          },
        )

        Rails.application.env_config["omniauth.auth"] = OmniAuth.config.mock_auth[:google_oauth2]
      end

      it 'should return the right response' do
        expect(user.email_confirmed?).to eq(false)

        events = DiscourseEvent.track_events do
          get "/auth/google_oauth2/callback.json"
        end

        expect(events.map { |event| event[:event_name] }).to include(:user_logged_in, :user_first_logged_in)

        expect(response.status).to eq(200)

        response_body = JSON.parse(response.body)

        expect(response_body["authenticated"]).to eq(true)
        expect(response_body["awaiting_activation"]).to eq(false)
        expect(response_body["awaiting_approval"]).to eq(false)
        expect(response_body["not_allowed_from_ip_address"]).to eq(false)
        expect(response_body["admin_not_allowed_from_ip_address"]).to eq(false)

        user.reload
        expect(user.email_confirmed?).to eq(true)
      end

      it "should confirm email even when the tokens are expired" do
        user.email_tokens.update_all(confirmed: false, expired: true)

        user.reload
        expect(user.email_confirmed?).to eq(false)

        events = DiscourseEvent.track_events do
          get "/auth/google_oauth2/callback.json"
        end

        expect(events.map { |event| event[:event_name] }).to include(:user_logged_in, :user_first_logged_in)

        expect(response.status).to eq(200)

        user.reload
        expect(user.email_confirmed?).to eq(true)
      end

      it "should activate/unstage staged user" do
        user.update!(staged: true, registration_ip_address: nil)

        user.reload
        expect(user.staged).to eq(true)
        expect(user.registration_ip_address).to eq(nil)

        events = DiscourseEvent.track_events do
          get "/auth/google_oauth2/callback.json"
        end

        expect(events.map { |event| event[:event_name] }).to include(:user_logged_in, :user_first_logged_in)

        expect(response.status).to eq(200)

        user.reload
        expect(user.staged).to eq(false)
        expect(user.registration_ip_address).to be_present
      end

      context 'when user has second factor enabled' do
        before do
          user.create_totp(enabled: true)
        end

        it 'should return the right response' do
          get "/auth/google_oauth2/callback.json"

          expect(response.status).to eq(200)

          response_body = JSON.parse(response.body)

          expect(response_body["email"]).to eq(user.email)
          expect(response_body["omniauth_disallow_totp"]).to eq(true)

          user.update!(email: 'different@user.email')
          get "/auth/google_oauth2/callback.json"

          expect(response.status).to eq(200)
          expect(JSON.parse(response.body)["email"]).to eq(user.email)
        end
      end

      context 'when user has not verified his email' do
        before do
          GoogleUserInfo.create!(google_user_id: '12345', user: user)
          user.update!(active: false)

          OmniAuth.config.mock_auth[:google_oauth2] = OmniAuth::AuthHash.new(
            provider: 'google_oauth2',
            uid: '12345',
            info: OmniAuth::AuthHash::InfoHash.new(
              email: 'someother_email@test.com',
              name: 'Some name'
            ),
            extra: {
              raw_info: OmniAuth::AuthHash.new(
                email_verified: true,
                email: 'someother_email@test.com',
                family_name: 'Huh',
                given_name: user.name,
                gender: 'male',
                name: "#{user.name} Huh",
              )
            },
          )

          Rails.application.env_config["omniauth.auth"] = OmniAuth.config.mock_auth[:google_oauth2]
        end

        it 'should return the right response' do
          get "/auth/google_oauth2/callback.json"

          expect(response.status).to eq(200)

          response_body = JSON.parse(response.body)

          expect(user.reload.active).to eq(false)
          expect(response_body["authenticated"]).to eq(false)
          expect(response_body["awaiting_activation"]).to eq(true)
        end
      end
    end

    context 'after changing email' do
      require_dependency 'email_updater'

      def login(identity)
        OmniAuth.config.mock_auth[:google_oauth2] = OmniAuth::AuthHash.new(
          provider: 'google_oauth2',
          uid: "123545#{identity[:username]}",
          info: OmniAuth::AuthHash::InfoHash.new(
            email: identity[:email],
            name: 'Some name'
          ),
          extra: {
            raw_info: OmniAuth::AuthHash.new(
              email_verified: true,
              email: identity[:email],
              family_name: 'Huh',
              given_name: identity[:name],
              gender: 'male',
              name: "#{identity[:name]} Huh",
            )
          },
        )

        Rails.application.env_config["omniauth.auth"] = OmniAuth.config.mock_auth[:google_oauth2]

        get "/auth/google_oauth2/callback.json"
        expect(response.status).to eq(200)
        JSON.parse(response.body)
      end

      it 'activates the correct email' do
        old_email = 'old@email.com'
        old_identity = { name: 'Bob',
                         username: 'bob',
                         email: old_email }
        user = Fabricate(:user, email: old_email)
        new_email = 'new@email.com'
        new_identity = { name: 'Bob',
                         username: 'boguslaw',
                         email: new_email }

        updater = EmailUpdater.new(user.guardian, user)
        updater.change_to(new_email)

        user.reload
        expect(user.email).to eq(old_email)

        response = login(old_identity)
        expect(response['authenticated']).to eq(true)

        user.reload
        expect(user.email).to eq(old_email)

        delete "/session/#{user.username}" # log out

        response = login(new_identity)
        expect(response['authenticated']).to eq(nil)
        expect(response['email']).to eq(new_email)
      end
    end
  end
end<|MERGE_RESOLUTION|>--- conflicted
+++ resolved
@@ -37,10 +37,6 @@
     context "with a plugin-contributed auth provider" do
 
       let :provider do
-<<<<<<< HEAD
-        provider = Plugin::AuthProvider.new
-        provider.authenticator = Auth::OpenIdAuthenticator.new('ubuntu', 'https://login.ubuntu.com', trusted: true)
-=======
         provider = Auth::AuthProvider.new
         provider.authenticator = Class.new(Auth::Authenticator) do
           def name
@@ -52,21 +48,16 @@
           end
         end.new
 
->>>>>>> e64402cb
         provider.enabled_setting = "ubuntu_login_enabled"
         provider
       end
 
       before do
-<<<<<<< HEAD
-        Discourse.stubs(:auth_providers).returns [provider]
-=======
         DiscoursePluginRegistry.register_auth_provider(provider)
       end
 
       after do
         DiscoursePluginRegistry.reset!
->>>>>>> e64402cb
       end
 
       it "finds an authenticator when enabled" do
@@ -82,17 +73,6 @@
         expect { Users::OmniauthCallbacksController.find_authenticator("ubuntu") }
           .to raise_error(Discourse::InvalidAccess)
       end
-<<<<<<< HEAD
-
-      it "succeeds if an authenticator does not have a site setting" do
-        provider.enabled_setting = nil
-        SiteSetting.stubs(:ubuntu_login_enabled).returns(false)
-
-        expect(Users::OmniauthCallbacksController.find_authenticator("ubuntu"))
-          .to be(provider.authenticator)
-      end
-=======
->>>>>>> e64402cb
     end
   end
 
