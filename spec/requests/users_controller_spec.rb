# frozen_string_literal: true

require 'rails_helper'
require 'rotp'

describe UsersController do
  let(:user) { Fabricate(:user) }

  describe "#full account registration flow" do
    it "will correctly handle honeypot and challenge" do

      get '/u/hp.json'
      expect(response.status).to eq(200)

      json = JSON.parse(response.body)

      params = {
        email: 'jane@jane.com',
        name: 'jane',
        username: 'jane',
        password_confirmation: json['value'],
        challenge: json['challenge'].reverse,
        password: SecureRandom.hex
      }

      secure_session = SecureSession.new(session["secure_session_id"])

      expect(secure_session[UsersController::HONEYPOT_KEY]).to eq(json["value"])
      expect(secure_session[UsersController::CHALLENGE_KEY]).to eq(json["challenge"])

      post '/u.json', params: params

      expect(response.status).to eq(200)

      jane = User.find_by(username: 'jane')

      expect(jane.email).to eq('jane@jane.com')

      expect(secure_session[UsersController::HONEYPOT_KEY]).to eq(nil)
      expect(secure_session[UsersController::CHALLENGE_KEY]).to eq(nil)
    end
  end

  describe '#perform_account_activation' do
    let(:token) do
      return @token if @token.present?
      email_token = EmailToken.create!(expired: false, confirmed: false, user: user, email: user.email)
      @token = email_token.token
      @token
    end

    before do
      UsersController.any_instance.stubs(:honeypot_or_challenge_fails?).returns(false)
    end

    context 'invalid token' do
      it 'return success' do
        put "/u/activate-account/invalid-tooken"
        expect(response.status).to eq(200)
        expect(flash[:error]).to be_present
      end
    end

    context 'valid token' do
      context 'welcome message' do
        it 'enqueues a welcome message if the user object indicates so' do
          user.update(active: false)
          put "/u/activate-account/#{token}"
          expect(response.status).to eq(200)
          expect(Jobs::SendSystemMessage.jobs.size).to eq(1)
          expect(Jobs::SendSystemMessage.jobs.first["args"].first["message_type"]).to eq("welcome_user")
        end

        it "doesn't enqueue the welcome message if the object returns false" do
          user.update(active: true)
          put "/u/activate-account/#{token}"
          expect(response.status).to eq(200)
          expect(Jobs::SendSystemMessage.jobs.size).to eq(0)
        end
      end

      context "honeypot" do
        it "raises an error if the honeypot is invalid" do
          UsersController.any_instance.stubs(:honeypot_or_challenge_fails?).returns(true)
          put "/u/activate-account/#{token}"
          expect(response.status).to eq(403)
        end
      end

      context 'response' do
        before do
          Guardian.any_instance.expects(:can_access_forum?).returns(true)
          EmailToken.expects(:confirm).with("#{token}").returns(user)
        end

        it 'correctly logs on user' do
          events = DiscourseEvent.track_events do
            put "/u/activate-account/#{token}"
          end

          expect(events.map { |event| event[:event_name] }).to contain_exactly(
            :user_logged_in, :user_first_logged_in
          )

          expect(response.status).to eq(200)
          expect(flash[:error]).to be_blank
          expect(session[:current_user_id]).to be_present

          expect(CGI.unescapeHTML(response.body))
            .to_not include(I18n.t('activation.approval_required'))
        end
      end

      context 'user is not approved' do
        before do
          SiteSetting.must_approve_users = true
          EmailToken.expects(:confirm).with("#{token}").returns(user)
          put "/u/activate-account/#{token}"
        end

        it 'should return the right response' do
          expect(response.status).to eq(200)

          expect(CGI.unescapeHTML(response.body))
            .to include(I18n.t('activation.approval_required'))

          expect(response.body).to_not have_tag(:script, with: {
            src: '/assets/application.js'
          })

          expect(flash[:error]).to be_blank
          expect(session[:current_user_id]).to be_blank
        end
      end
    end

    context 'when cookies contains a destination URL' do
      it 'should redirect to the URL' do
        destination_url = 'http://thisisasite.com/somepath'
        cookies[:destination_url] = destination_url

        put "/u/activate-account/#{token}"

        expect(response).to redirect_to(destination_url)
      end
    end
  end

  describe '#password_reset' do
    fab!(:user) { Fabricate(:user) }
    let(:token) { SecureRandom.hex }

    context "you can view it even if login is required" do
      it "returns success" do
        SiteSetting.login_required = true
        get "/u/password-reset/#{token}"
        expect(response.status).to eq(200)
        expect(CGI.unescapeHTML(response.body)).to include(I18n.t('password_reset.no_token'))
      end
    end

    context 'missing token' do
      it 'disallows login' do
        get "/u/password-reset/#{token}"

        expect(response.status).to eq(200)

        expect(CGI.unescapeHTML(response.body))
          .to include(I18n.t('password_reset.no_token'))

        expect(response.body).to_not have_tag(:script, with: {
          src: '/assets/application.js'
        })

        expect(session[:current_user_id]).to be_blank
      end

      it "responds with proper error message" do
        get "/u/password-reset/#{token}.json"

        expect(response.status).to eq(200)
        expect(JSON.parse(response.body)["message"]).to eq(I18n.t('password_reset.no_token'))
        expect(session[:current_user_id]).to be_blank
      end
    end

    context 'invalid token' do
      it 'disallows login' do
        get "/u/password-reset/ev!l_trout@!"

        expect(response.status).to eq(200)

        expect(CGI.unescapeHTML(response.body))
          .to include(I18n.t('password_reset.no_token'))

        expect(response.body).to_not have_tag(:script, with: {
          src: '/assets/application.js'
        })

        expect(session[:current_user_id]).to be_blank
      end

      it "responds with proper error message" do
        put "/u/password-reset/evil_trout!.json", params: { password: "awesomeSecretPassword" }

        expect(response.status).to eq(200)
        expect(JSON.parse(response.body)["message"]).to eq(I18n.t('password_reset.no_token'))
        expect(session[:current_user_id]).to be_blank
      end
    end

    context 'valid token' do
      context 'when rendered' do
        it 'renders referrer never on get requests' do
          user = Fabricate(:user)
          token = user.email_tokens.create(email: user.email).token
          get "/u/password-reset/#{token}"
          expect(response.status).to eq(200)
          expect(response.body).to include('<meta name="referrer" content="never">')
        end
      end

      it 'returns success' do
        user = Fabricate(:user)
        user_auth_token = UserAuthToken.generate!(user_id: user.id)
        token = user.email_tokens.create(email: user.email).token

        events = DiscourseEvent.track_events do
          put "/u/password-reset/#{token}", params: { password: 'hg9ow8yhg98o' }
        end

        expect(events.map { |event| event[:event_name] }).to contain_exactly(
          :user_logged_in, :user_first_logged_in
        )

        expect(response.status).to eq(200)
        expect(response.body).to have_tag("div#data-preloaded") do |element|
          json = JSON.parse(element.current_scope.attribute('data-preloaded').value)
          expect(json['password_reset']).to include('{"is_developer":false,"admin":false,"second_factor_required":false,"security_key_required":false,"backup_enabled":false,"multiple_second_factor_methods":false}')
        end

        expect(session["password-#{token}"]).to be_blank
        expect(UserAuthToken.where(id: user_auth_token.id).count).to eq(0)
      end

      it 'disallows double password reset' do
        user = Fabricate(:user)
        token = user.email_tokens.create(email: user.email).token

        put "/u/password-reset/#{token}", params: { password: 'hg9ow8yHG32O' }

        put "/u/password-reset/#{token}", params: { password: 'test123987AsdfXYZ' }

        user.reload
        expect(user.confirm_password?('hg9ow8yHG32O')).to eq(true)

        # logged in now
        expect(user.user_auth_tokens.count).to eq(1)
      end

      it "doesn't redirect to wizard on get" do
        user = Fabricate(:admin)
        UserAuthToken.generate!(user_id: user.id)

        token = user.email_tokens.create(email: user.email).token
        get "/u/password-reset/#{token}.json"
        expect(response).not_to redirect_to(wizard_path)
      end

      it "redirects to the wizard if you're the first admin" do
        user = Fabricate(:admin)
        UserAuthToken.generate!(user_id: user.id)

        token = user.email_tokens.create(email: user.email).token
        get "/u/password-reset/#{token}"

        put "/u/password-reset/#{token}", params: { password: 'hg9ow8yhg98oadminlonger' }

        expect(response).to redirect_to(wizard_path)
      end

      it "logs the password change" do
        user = Fabricate(:admin)
        UserAuthToken.generate!(user_id: user.id)
        token = user.email_tokens.create(email: user.email).token
        get "/u/password-reset/#{token}"

        expect do
          put "/u/password-reset/#{token}", params: { password: 'hg9ow8yhg98oadminlonger' }
        end.to change { UserHistory.count }.by (1)

        entry = UserHistory.last

        expect(entry.target_user_id).to eq(user.id)
        expect(entry.action).to eq(UserHistory.actions[:change_password])
      end

      it "doesn't invalidate the token when loading the page" do
        user = Fabricate(:user)
        user_token = UserAuthToken.generate!(user_id: user.id)

        email_token = user.email_tokens.create(email: user.email)

        get "/u/password-reset/#{email_token.token}.json"
        expect(response.status).to eq(200)

        email_token.reload

        expect(email_token.confirmed).to eq(false)
        expect(UserAuthToken.where(id: user_token.id).count).to eq(1)
      end

      context "rate limiting" do

        before { RateLimiter.clear_all!; RateLimiter.enable }
        after  { RateLimiter.disable }

        it "rate limits reset passwords" do
          freeze_time

          token = user.email_tokens.create!(email: user.email).token

          3.times do
            put "/u/password-reset/#{token}", params: {
              second_factor_token: 123456,
              second_factor_method: 1
            }

            expect(response.status).to eq(200)
          end

          put "/u/password-reset/#{token}", params: {
            second_factor_token: 123456,
            second_factor_method: 1
          }

          expect(response.status).to eq(429)
        end

      end

      context '2 factor authentication required' do
        let!(:second_factor) { Fabricate(:user_second_factor_totp, user: user) }

        it 'does not change with an invalid token' do
          token = user.email_tokens.create!(email: user.email).token

          get "/u/password-reset/#{token}"

          expect(response.body).to have_tag("div#data-preloaded") do |element|
            json = JSON.parse(element.current_scope.attribute('data-preloaded').value)
            expect(json['password_reset']).to include('{"is_developer":false,"admin":false,"second_factor_required":true,"security_key_required":false,"backup_enabled":false,"multiple_second_factor_methods":false}')
          end

          put "/u/password-reset/#{token}", params: {
            password: 'hg9ow8yHG32O',
            second_factor_token: '000000',
            second_factor_method: UserSecondFactor.methods[:totp]
          }

          expect(response.body).to include(I18n.t("login.invalid_second_factor_code"))

          user.reload
          expect(user.confirm_password?('hg9ow8yHG32O')).not_to eq(true)
          expect(user.user_auth_tokens.count).not_to eq(1)
        end

        it 'changes password with valid 2-factor tokens' do
          token = user.email_tokens.create(email: user.email).token

          get "/u/password-reset/#{token}"

          put "/u/password-reset/#{token}", params: {
            password: 'hg9ow8yHG32O',
            second_factor_token: ROTP::TOTP.new(second_factor.data).now,
            second_factor_method: UserSecondFactor.methods[:totp]
          }

          user.reload
          expect(response.status).to eq(200)
          expect(user.confirm_password?('hg9ow8yHG32O')).to eq(true)
          expect(user.user_auth_tokens.count).to eq(1)
        end
      end

      context 'security key authentication required' do
        let!(:user_security_key) do
          Fabricate(
            :user_security_key,
            user: user,
            credential_id: valid_security_key_data[:credential_id],
            public_key: valid_security_key_data[:public_key]
          )
        end
        let(:token) { user.email_tokens.create!(email: user.email).token }

        before do
          simulate_localhost_webauthn_challenge

          # store challenge in secure session by visiting the email login page
          get "/u/password-reset/#{token}"
        end

        it 'preloads with a security key challenge and allowed credential ids' do
          expect(response.body).to have_tag("div#data-preloaded") do |element|
            json = JSON.parse(element.current_scope.attribute('data-preloaded').value)
            password_reset = JSON.parse(json['password_reset'])
            expect(password_reset['challenge']).not_to eq(nil)
            expect(password_reset['allowed_credential_ids']).to eq([user_security_key.credential_id])
            expect(password_reset['security_key_required']).to eq(true)
          end
        end

        it 'stages a webauthn challenge and rp-id for the user' do
          secure_session = SecureSession.new(session["secure_session_id"])
          expect(Webauthn.challenge(user, secure_session)).not_to eq(nil)
          expect(Webauthn.rp_id(user, secure_session)).to eq(Discourse.current_hostname)
        end

        it 'changes password with valid security key challenge and authentication' do
          put "/u/password-reset/#{token}.json", params: {
<<<<<<< HEAD
            password: 'hg9ow8yHG32O',
            security_key_credential: valid_security_key_auth_post_data,
=======
            password: 'hg9ow8yHG32O',
            second_factor_token: valid_security_key_auth_post_data,
            second_factor_method: UserSecondFactor.methods[:security_key]
          }

          user.reload
          expect(response.status).to eq(200)

          expect(user.confirm_password?('hg9ow8yHG32O')).to eq(true)
          expect(user.user_auth_tokens.count).to eq(1)
        end

        it "does not change a password if a fake TOTP token is provided" do
          put "/u/password-reset/#{token}.json", params: {
            password: 'hg9ow8yHG32O',
            second_factor_token: 'blah',
>>>>>>> cca654fc
            second_factor_method: UserSecondFactor.methods[:security_key]
          }

          user.reload
          expect(response.status).to eq(200)
          expect(user.confirm_password?('hg9ow8yHG32O')).to eq(false)
        end

        context "when security key authentication fails" do
          it 'shows an error message and does not change password' do
            put "/u/password-reset/#{token}", params: {
              password: 'hg9ow8yHG32O',
              second_factor_token: {
                signature: 'bad',
                clientData: 'bad',
                authenticatorData: 'bad',
                credentialId: 'bad'
              },
              second_factor_method: UserSecondFactor.methods[:security_key]
            }

            user.reload
            expect(user.confirm_password?('hg9ow8yHG32O')).to eq(false)
            expect(response.status).to eq(200)
            expect(response.body).to include(I18n.t("webauthn.validation.not_found_error"))
          end
        end

        context "when security key authentication fails" do
          it 'shows an error message and does not change password' do
            put "/u/password-reset/#{token}", params: {
              password: 'hg9ow8yHG32O',
              security_key_credential: {
                signature: 'bad',
                clientData: 'bad',
                authenticatorData: 'bad',
                credentialId: 'bad'
              },
              second_factor_method: UserSecondFactor.methods[:security_key]
            }

            user.reload
            expect(user.confirm_password?('hg9ow8yHG32O')).to eq(false)
            expect(response.status).to eq(200)
            expect(JSON.parse(response.body)['errors']).to include(I18n.t("webauthn.validation.not_found_error"))
          end
        end
      end
    end

    context 'submit change' do
      let(:token) { EmailToken.generate_token }

      before do
        EmailToken.expects(:confirm).with(token).returns(user)
      end

      it "fails when the password is blank" do
        put "/u/password-reset/#{token}.json", params: { password: '' }

        expect(response.status).to eq(200)
        expect(JSON.parse(response.body)["errors"]).to be_present
        expect(session[:current_user_id]).to be_blank
      end

      it "fails when the password is too long" do
        put "/u/password-reset/#{token}.json", params: { password: ('x' * (User.max_password_length + 1)) }

        expect(response.status).to eq(200)
        expect(JSON.parse(response.body)["errors"]).to be_present
        expect(session[:current_user_id]).to be_blank
      end

      it "logs in the user" do
        put "/u/password-reset/#{token}.json", params: { password: 'ksjafh928r' }

        expect(response.status).to eq(200)
        expect(JSON.parse(response.body)["errors"]).to be_blank
        expect(session[:current_user_id]).to be_present
      end

      it "doesn't log in the user when not approved" do
        SiteSetting.must_approve_users = true

        put "/u/password-reset/#{token}.json", params: { password: 'ksjafh928r' }
        expect(JSON.parse(response.body)["errors"]).to be_blank
        expect(session[:current_user_id]).to be_blank
      end
    end
  end

  describe '#confirm_email_token' do
    fab!(:user) { Fabricate(:user) }

    it "token doesn't match any records" do
      email_token = user.email_tokens.create(email: user.email)
      get "/u/confirm-email-token/#{SecureRandom.hex}.json"
      expect(response.status).to eq(200)
      expect(email_token.reload.confirmed).to eq(false)
    end

    it "token matches" do
      email_token = user.email_tokens.create(email: user.email)
      get "/u/confirm-email-token/#{email_token.token}.json"
      expect(response.status).to eq(200)
      expect(email_token.reload.confirmed).to eq(true)
    end
  end

  describe '#admin_login' do
    fab!(:admin) { Fabricate(:admin) }
    fab!(:user) { Fabricate(:user) }

    context 'enqueues mail' do
      it 'enqueues mail with admin email and sso enabled' do
        put "/u/admin-login", params: { email: admin.email }
        expect(response.status).to eq(200)
        expect(Jobs::CriticalUserEmail.jobs.size).to eq(1)
        args = Jobs::CriticalUserEmail.jobs.first["args"].first
        expect(args["user_id"]).to eq(admin.id)
      end
    end

    context 'when email is incorrect' do
      it 'should return the right response' do
        put "/u/admin-login", params: { email: 'random' }

        expect(response.status).to eq(200)

        response_body = response.body

        expect(response_body).to match(I18n.t("admin_login.errors.unknown_email_address"))
        expect(response_body).to_not match(I18n.t("login.second_factor_description"))
      end
    end
<<<<<<< HEAD

    context 'logs in admin' do
      it 'does not log in admin with invalid token' do
        SiteSetting.sso_url = "https://www.example.com/sso"
        SiteSetting.enable_sso = true
        get "/u/admin-login/invalid"
        expect(session[:current_user_id]).to be_blank
      end

      context 'valid token' do
        it 'does log in admin with SSO disabled' do
          SiteSetting.enable_sso = false
          token = admin.email_tokens.create(email: admin.email).token

          get "/u/admin-login/#{token}"
          expect(response).to redirect_to('/')
          expect(session[:current_user_id]).to eq(admin.id)
        end

        it 'logs in admin with SSO enabled' do
          SiteSetting.sso_url = "https://www.example.com/sso"
          SiteSetting.enable_sso = true
          token = admin.email_tokens.create(email: admin.email).token

          get "/u/admin-login/#{token}"
          expect(response).to redirect_to('/')
          expect(session[:current_user_id]).to eq(admin.id)
        end
      end

      describe 'when 2 factor authentication is enabled' do
        fab!(:second_factor) { Fabricate(:user_second_factor_totp, user: admin) }
        fab!(:email_token) { Fabricate(:email_token, user: admin) }

        it 'does not log in when token required' do
          second_factor
          get "/u/admin-login/#{email_token.token}"
          expect(response).not_to redirect_to('/')
          expect(session[:current_user_id]).not_to eq(admin.id)
          expect(response.body).to include(I18n.t('login.second_factor_description'))
        end

        describe 'invalid 2 factor token' do
          it 'should display the right error' do
            second_factor

            put "/u/admin-login/#{email_token.token}", params: {
              second_factor_token: '13213',
              second_factor_method: UserSecondFactor.methods[:totp]
            }

            expect(response.status).to eq(200)
            expect(response.body).to include(I18n.t('login.second_factor_description'))
            expect(response.body).to include(I18n.t('login.invalid_second_factor_code'))
          end
        end

        it 'logs in when a valid 2-factor token is given' do
          put "/u/admin-login/#{email_token.token}", params: {
            second_factor_token: ROTP::TOTP.new(second_factor.data).now,
            second_factor_method: UserSecondFactor.methods[:totp]
          }

          expect(response).to redirect_to('/')
          expect(session[:current_user_id]).to eq(admin.id)
        end
      end

      describe 'when security key authentication required' do
        fab!(:email_token) { Fabricate(:email_token, user: admin) }
        let!(:security_key) do
          Fabricate(
            :user_security_key,
            user: admin,
            credential_id: valid_security_key_data[:credential_id],
            public_key: valid_security_key_data[:public_key]
          )
        end

        before do
          simulate_localhost_webauthn_challenge

          # store challenge in secure session by visiting the admin login page
          get "/u/admin-login/#{email_token.token}"
        end

        it 'does not log in when token required' do
          expect(response).not_to redirect_to('/')
          expect(session[:current_user_id]).not_to eq(admin.id)
          expect(response.body).to include(I18n.t('login.security_key_authenticate'))
        end

        describe 'invalid security key' do
          it 'should display the right error' do
            put "/u/admin-login/#{email_token.token}", params: {
              security_key_credential: {
                signature: 'bad',
                clientData: 'bad',
                authenticatorData: 'bad',
                credentialId: 'bad'
              }.to_json,
              second_factor_method: UserSecondFactor.methods[:security_key]
            }

            expect(response.status).to eq(200)
            expect(response.body).to include(I18n.t('webauthn.validation.not_found_error'))
          end
        end

        it 'logs in when a valid security key is given' do
          put "/u/admin-login/#{email_token.token}", params: {
            security_key_credential: valid_security_key_auth_post_data.to_json,
            second_factor_method: UserSecondFactor.methods[:security_key]
          }

          expect(response).to redirect_to('/')
          expect(session[:current_user_id]).to eq(admin.id)
        end
      end
    end
=======
>>>>>>> cca654fc
  end

  describe '#toggle_anon' do
    it 'allows you to toggle anon if enabled' do
      SiteSetting.allow_anonymous_posting = true

      user = sign_in(Fabricate(:user))
      user.trust_level = 1
      user.save!

      post "/u/toggle-anon.json"
      expect(response.status).to eq(200)
      expect(session[:current_user_id]).to eq(AnonymousShadowCreator.get(user).id)

      post "/u/toggle-anon.json"
      expect(response.status).to eq(200)
      expect(session[:current_user_id]).to eq(user.id)
    end
  end

  describe '#create' do
    def honeypot_magic(params)
      get '/u/hp.json'
      json = JSON.parse(response.body)
      params[:password_confirmation] = json["value"]
      params[:challenge] = json["challenge"].reverse
      params
    end

    before do
      UsersController.any_instance.stubs(:honeypot_value).returns(nil)
      UsersController.any_instance.stubs(:challenge_value).returns(nil)
      SiteSetting.allow_new_registrations = true
      @user = Fabricate.build(:user, password: "strongpassword")
    end

    let(:post_user_params) do
      { name: @user.name,
        username: @user.username,
        password: "strongpassword",
        email: @user.email }
    end

    def post_user
      post "/u.json", params: post_user_params
    end

    context 'when email params is missing' do
      it 'should raise the right error' do
        post "/u.json", params: {
          name: @user.name,
          username: @user.username,
          password: 'tesing12352343'
        }
        expect(response.status).to eq(400)
      end
    end

    context 'when creating a user' do
      it 'sets the user locale to I18n.locale' do
        SiteSetting.default_locale = 'en'
        I18n.stubs(:locale).returns(:fr)
        post_user
        expect(User.find_by(username: @user.username).locale).to eq('fr')
      end

      context "when timezone is provided as a guess on signup" do
        let(:post_user_params) do
          { name: @user.name,
            username: @user.username,
            password: "strongpassword",
            email: @user.email,
            timezone: "Australia/Brisbane" }
        end

        it "sets the timezone" do
          post_user
          expect(response.status).to eq(200)
          expect(User.find_by(username: @user.username).user_option.timezone).to eq("Australia/Brisbane")
        end
      end
    end

    context 'when creating a non active user (unconfirmed email)' do
      it 'returns 403 forbidden when local logins are disabled' do
        SiteSetting.enable_local_logins = false
        post_user

        expect(response.status).to eq(403)
      end

      it 'returns an error when new registrations are disabled' do
        SiteSetting.allow_new_registrations = false

        post_user
        expect(response.status).to eq(200)

        json = JSON.parse(response.body)
        expect(json['success']).to eq(false)
        expect(json['message']).to be_present
      end

      it 'creates a user correctly' do
        post_user
        expect(response.status).to eq(200)
        expect(JSON.parse(response.body)['active']).to be_falsey

        # should save user_created_message in session
        expect(session["user_created_message"]).to be_present
        expect(session[SessionController::ACTIVATE_USER_KEY]).to be_present

        expect(Jobs::SendSystemMessage.jobs.size).to eq(0)

        expect(Jobs::CriticalUserEmail.jobs.size).to eq(1)
        args = Jobs::CriticalUserEmail.jobs.first["args"].first
        expect(args["type"]).to eq("signup")
      end

      context "`must approve users` site setting is enabled" do
        before { SiteSetting.must_approve_users = true }

        it 'creates a user correctly' do
          post_user
          expect(response.status).to eq(200)

          expect(JSON.parse(response.body)['active']).to be_falsey

          # should save user_created_message in session
          expect(session["user_created_message"]).to be_present
          expect(session[SessionController::ACTIVATE_USER_KEY]).to be_present

          expect(Jobs::SendSystemMessage.jobs.size).to eq(0)

          expect(Jobs::CriticalUserEmail.jobs.size).to eq(1)
          args = Jobs::CriticalUserEmail.jobs.first["args"].first
          expect(args["type"]).to eq("signup")
        end
      end

      context 'users already exists with given email' do
        let!(:existing) { Fabricate(:user, email: post_user_params[:email]) }

        it 'returns an error if hide_email_address_taken is disabled' do
          SiteSetting.hide_email_address_taken = false

          post_user
          expect(response.status).to eq(200)

          json = JSON.parse(response.body)
          expect(json['success']).to eq(false)
          expect(json['message']).to be_present
        end

        it 'returns success if hide_email_address_taken is enabled' do
          SiteSetting.hide_email_address_taken = true
          expect {
            post_user
          }.to_not change { User.count }

          expect(response.status).to eq(200)
          expect(session["user_created_message"]).to be_present

          json = JSON.parse(response.body)
          expect(json['active']).to be_falsey
          expect(json['message']).to eq(I18n.t("login.activate_email", email: post_user_params[:email]))
        end
      end
    end

    context "creating as active" do
      it "won't create the user as active" do
        post "/u.json", params: post_user_params.merge(active: true)
        expect(response.status).to eq(200)
        expect(JSON.parse(response.body)['active']).to be_falsey
      end

      context "with a regular api key" do
        fab!(:user) { Fabricate(:user) }
        fab!(:api_key, refind: false) { Fabricate(:api_key, user: user) }

        it "won't create the user as active with a regular key" do
          post "/u.json",
            params: post_user_params.merge(active: true, api_key: api_key.key)

          expect(response.status).to eq(200)
          expect(JSON.parse(response.body)['active']).to be_falsey
        end
      end

      context "with an admin api key" do
        fab!(:admin) { Fabricate(:admin) }
        fab!(:api_key, refind: false) { Fabricate(:api_key, user: admin) }

        it "creates the user as active with a an admin key" do
          SiteSetting.send_welcome_message = true
          SiteSetting.must_approve_users = true

          #Sidekiq::Client.expects(:enqueue).never
          post "/u.json", params: post_user_params.merge(approved: true, active: true, api_key: api_key.key)

          expect(Jobs::CriticalUserEmail.jobs.size).to eq(0)
          expect(Jobs::SendSystemMessage.jobs.size).to eq(0)

          expect(response.status).to eq(200)
          json = JSON.parse(response.body)

          new_user = User.find(json["user_id"])

          expect(json['active']).to be_truthy

          expect(new_user.active).to eq(true)
          expect(new_user.approved).to eq(true)
          expect(new_user.approved_by_id).to eq(admin.id)
          expect(new_user.approved_at).to_not eq(nil)
        end

        it "will create a reviewable when a user is created as active but not approved" do
          Jobs.run_immediately!
          SiteSetting.must_approve_users = true

          post "/u.json", params: post_user_params.merge(active: true, api_key: api_key.key)

          expect(response.status).to eq(200)
          json = JSON.parse(response.body)

          new_user = User.find(json["user_id"])
          expect(json['active']).to be_truthy
          expect(new_user.approved).to eq(false)
          expect(ReviewableUser.pending.find_by(target: new_user)).to be_present
        end

        it "won't create a reviewable when a user is not active" do
          Jobs.run_immediately!
          SiteSetting.must_approve_users = true

          post "/u.json", params: post_user_params.merge(api_key: api_key.key)

          expect(response.status).to eq(200)
          json = JSON.parse(response.body)

          new_user = User.find(json["user_id"])
          expect(json['active']).to eq(false)
          expect(new_user.approved).to eq(false)
          expect(ReviewableUser.pending.find_by(target: new_user)).to be_blank
        end

        it "won't create the developer as active" do
          UsernameCheckerService.expects(:is_developer?).returns(true)

          post "/u.json", params: post_user_params.merge(active: true, api_key: api_key.key)
          expect(response.status).to eq(200)
          expect(JSON.parse(response.body)['active']).to be_falsy
        end

        it "won't set the new user's locale to the admin's locale" do
          SiteSetting.allow_user_locale = true
          admin.update!(locale: :fr)

          post "/u.json", params: post_user_params.merge(active: true, api_key: api_key.key)
          expect(response.status).to eq(200)

          json = JSON.parse(response.body)
          new_user = User.find(json["user_id"])
          expect(new_user.locale).not_to eq("fr")
        end
      end
    end

    context "creating as staged" do
      it "won't create the user as staged" do
        post "/u.json", params: post_user_params.merge(staged: true)
        expect(response.status).to eq(200)
        new_user = User.where(username: post_user_params[:username]).first
        expect(new_user.staged?).to eq(false)
      end

      context "with a regular api key" do
        fab!(:user) { Fabricate(:user) }
        fab!(:api_key, refind: false) { Fabricate(:api_key, user: user) }

        it "won't create the user as staged with a regular key" do
          post "/u.json", params: post_user_params.merge(staged: true, api_key: api_key.key)
          expect(response.status).to eq(200)

          new_user = User.where(username: post_user_params[:username]).first
          expect(new_user.staged?).to eq(false)
        end
      end

      context "with an admin api key" do
        fab!(:user) { Fabricate(:admin) }
        fab!(:api_key, refind: false) { Fabricate(:api_key, user: user) }

        it "creates the user as staged with a regular key" do
          post "/u.json", params: post_user_params.merge(staged: true, api_key: api_key.key)
          expect(response.status).to eq(200)

          new_user = User.where(username: post_user_params[:username]).first
          expect(new_user.staged?).to eq(true)
        end

        it "won't create the developer as staged" do
          UsernameCheckerService.expects(:is_developer?).returns(true)
          post "/u.json", params: post_user_params.merge(staged: true, api_key: api_key.key)
          expect(response.status).to eq(200)

          new_user = User.where(username: post_user_params[:username]).first
          expect(new_user.staged?).to eq(false)
        end
      end
    end

    context 'when creating an active user (confirmed email)' do
      before { User.any_instance.stubs(:active?).returns(true) }

      it 'enqueues a welcome email' do
        User.any_instance.expects(:enqueue_welcome_message).with('welcome_user')

        post_user
        expect(response.status).to eq(200)

        # should save user_created_message in session
        expect(session["user_created_message"]).to be_present
        expect(session[SessionController::ACTIVATE_USER_KEY]).to be_present
      end

      it "shows the 'active' message" do
        User.any_instance.expects(:enqueue_welcome_message)
        post_user
        expect(response.status).to eq(200)
        expect(JSON.parse(response.body)['message']).to eq(
          I18n.t 'login.active'
        )
      end

      it "should be logged in" do
        User.any_instance.expects(:enqueue_welcome_message)
        post_user
        expect(response.status).to eq(200)
        expect(session[:current_user_id]).to be_present
      end

      it 'indicates the user is active in the response' do
        User.any_instance.expects(:enqueue_welcome_message)
        post_user
        expect(response.status).to eq(200)
        expect(JSON.parse(response.body)['active']).to be_truthy
      end

      it 'doesn\'t succeed when new registrations are disabled' do
        SiteSetting.allow_new_registrations = false

        post_user
        expect(response.status).to eq(200)

        json = JSON.parse(response.body)
        expect(json['success']).to eq(false)
        expect(json['message']).to be_present
      end

      context 'authentication records for' do
        before do
          OmniAuth.config.test_mode = true

          OmniAuth.config.mock_auth[:twitter] = OmniAuth::AuthHash.new(
            provider: 'twitter',
            uid: '123545',
            info: OmniAuth::AuthHash::InfoHash.new(
              email: "osama@mail.com",
              nickname: "testosama"
            )
          )

          Rails.application.env_config["omniauth.auth"] = OmniAuth.config.mock_auth[:twitter]
          SiteSetting.enable_twitter_logins = true
          get "/auth/twitter/callback.json"
        end

        after do
          Rails.application.env_config["omniauth.auth"] = OmniAuth.config.mock_auth[:twitter] = nil
          OmniAuth.config.test_mode = false
        end

        it 'should create twitter user info if required' do
          post "/u.json", params: {
            name: "Test Osama",
            username: "testosama",
            password: "strongpassword",
            email: "osama@mail.com"
          }

          expect(response.status).to eq(200)
          expect(UserAssociatedAccount.where(provider_name: "twitter").count).to eq(1)
        end

        it "returns an error when email has been changed from the validated email address" do
          post "/u.json", params: {
            name: "Test Osama",
            username: "testosama",
            password: "strongpassword",
            email: "unvalidatedemail@mail.com"
          }

          expect(response.status).to eq(200)
          json = JSON.parse(response.body)
          expect(json['success']).to eq(false)
          expect(json['message']).to be_present
        end

        it "will create the user successfully if email validation is required" do
          post "/u.json", params: {
            name: "Test Osama",
            username: "testosama",
            password: "strongpassword",
            email: "osama@mail.com"
          }

          expect(response.status).to eq(200)
          json = JSON.parse(response.body)
          expect(json['success']).to eq(true)
        end
      end
    end

    it "creates user successfully but doesn't activate the account" do
      post_user
      expect(response.status).to eq(200)
      json = JSON::parse(response.body)
      expect(json["success"]).to eq(true)
      expect(User.find_by(username: @user.username).active).to eq(false)
    end

    shared_examples 'honeypot fails' do
      it 'should not create a new user' do
        User.any_instance.expects(:enqueue_welcome_message).never

        expect {
          post "/u.json", params: create_params
        }.to_not change { User.count }

        expect(response.status).to eq(200)

        json = JSON::parse(response.body)
        expect(json["success"]).to eq(true)

        # should not change the session
        expect(session["user_created_message"]).to be_blank
        expect(session[SessionController::ACTIVATE_USER_KEY]).to be_blank
      end
    end

    context 'when honeypot value is wrong' do
      before do
        UsersController.any_instance.stubs(:honeypot_value).returns('abc')
      end
      let(:create_params) { { name: @user.name, username: @user.username, password: "strongpassword", email: @user.email, password_confirmation: 'wrong' } }
      include_examples 'honeypot fails'
    end

    context 'when challenge answer is wrong' do
      before do
        UsersController.any_instance.stubs(:challenge_value).returns('abc')
      end
      let(:create_params) { { name: @user.name, username: @user.username, password: "strongpassword", email: @user.email, challenge: 'abc' } }
      include_examples 'honeypot fails'
    end

    context "when 'invite only' setting is enabled" do
      before { SiteSetting.invite_only = true }

      let(:create_params) { {
        name: @user.name,
        username: @user.username,
        password: 'strongpassword',
        email: @user.email
      }}

      include_examples 'honeypot fails'
    end

    shared_examples 'failed signup' do
      it 'should not create a new User' do
        expect { post "/u.json", params: create_params }.to_not change { User.count }
        expect(response.status).to eq(200)
      end

      it 'should report failed' do
        post "/u.json", params: create_params
        json = JSON::parse(response.body)
        expect(json["success"]).not_to eq(true)

        # should not change the session
        expect(session["user_created_message"]).to be_blank
        expect(session[SessionController::ACTIVATE_USER_KEY]).to be_blank
      end
    end

    context 'when password is blank' do
      let(:create_params) { { name: @user.name, username: @user.username, password: "", email: @user.email } }
      include_examples 'failed signup'
    end

    context 'when password is too long' do
      let(:create_params) { { name: @user.name, username: @user.username, password: "x" * (User.max_password_length + 1), email: @user.email } }
      include_examples 'failed signup'
    end

    context 'when password param is missing' do
      let(:create_params) { { name: @user.name, username: @user.username, email: @user.email } }
      include_examples 'failed signup'
    end

    context 'with a reserved username' do
      let(:create_params) { { name: @user.name, username: 'Reserved', email: @user.email, password: 'strongpassword' } }
      before { SiteSetting.reserved_usernames = 'a|reserved|b' }
      include_examples 'failed signup'
    end

    context 'with a username that matches a user route' do
      let(:create_params) { { name: @user.name, username: 'account-created', email: @user.email, password: 'strongpassword' } }
      include_examples 'failed signup'
    end

    context 'with a missing username' do
      let(:create_params) { { name: @user.name, email: @user.email, password: "x" * 20 } }

      it 'should not create a new User' do
        expect { post "/u.json", params: create_params }.to_not change { User.count }
        expect(response.status).to eq(400)
      end
    end

    context 'when an Exception is raised' do
      before { User.any_instance.stubs(:save).raises(ActiveRecord::StatementInvalid.new('Oh no')) }

      let(:create_params) {
        { name: @user.name, username: @user.username,
          password: "strongpassword", email: @user.email }
      }

      include_examples 'failed signup'
    end

    context "with custom fields" do
      let!(:user_field) { Fabricate(:user_field) }
      let!(:another_field) { Fabricate(:user_field) }
      let!(:optional_field) { Fabricate(:user_field, required: false) }

      context "without a value for the fields" do
        let(:create_params) { { name: @user.name, password: 'watwatwat', username: @user.username, email: @user.email } }
        include_examples 'failed signup'
      end

      context "with values for the fields" do
        let(:create_params) { {
          name: @user.name,
          password: 'suChS3cuRi7y',
          username: @user.username,
          email: @user.email,
          user_fields: {
            user_field.id.to_s => 'value1',
            another_field.id.to_s => 'value2',
          }
        } }

        it "should succeed without the optional field" do
          post "/u.json", params: create_params
          expect(response.status).to eq(200)
          inserted = User.find_by_email(@user.email)
          expect(inserted).to be_present
          expect(inserted.custom_fields).to be_present
          expect(inserted.custom_fields["user_field_#{user_field.id}"]).to eq('value1')
          expect(inserted.custom_fields["user_field_#{another_field.id}"]).to eq('value2')
          expect(inserted.custom_fields["user_field_#{optional_field.id}"]).to be_blank
        end

        it "should succeed with the optional field" do
          create_params[:user_fields][optional_field.id.to_s] = 'value3'
          post "/u.json", params: create_params.merge(create_params)
          expect(response.status).to eq(200)
          inserted = User.find_by_email(@user.email)
          expect(inserted).to be_present
          expect(inserted.custom_fields).to be_present
          expect(inserted.custom_fields["user_field_#{user_field.id}"]).to eq('value1')
          expect(inserted.custom_fields["user_field_#{another_field.id}"]).to eq('value2')
          expect(inserted.custom_fields["user_field_#{optional_field.id}"]).to eq('value3')
        end

        it "trims excessively long fields" do
          create_params[:user_fields][optional_field.id.to_s] = ('x' * 3000)
          post "/u.json", params: create_params.merge(create_params)
          expect(response.status).to eq(200)
          inserted = User.find_by_email(@user.email)

          val = inserted.custom_fields["user_field_#{optional_field.id}"]
          expect(val.length).to eq(UserField.max_length)
        end
      end
    end

    context "with only optional custom fields" do
      let!(:user_field) { Fabricate(:user_field, required: false) }

      context "without values for the fields" do
        let(:create_params) { {
          name: @user.name,
          password: 'suChS3cuRi7y',
          username: @user.username,
          email: @user.email,
        } }

        it "should succeed" do
          post "/u.json", params: create_params
          expect(response.status).to eq(200)
          inserted = User.find_by_email(@user.email)
          expect(inserted).to be_present
          expect(inserted.custom_fields).not_to be_present
          expect(inserted.custom_fields["user_field_#{user_field.id}"]).to be_blank
        end
      end
    end

    context "when taking over a staged account" do
      before do
        UsersController.any_instance.stubs(:honeypot_value).returns("abc")
        UsersController.any_instance.stubs(:challenge_value).returns("efg")
      end

      let!(:staged) { Fabricate(:staged, email: "staged@account.com", active: true) }

      it "succeeds" do
        post '/u.json', params: honeypot_magic(
          email: staged.email,
          username: "zogstrip",
          password: "P4ssw0rd$$"
        )

        expect(response.status).to eq(200)
        result = ::JSON.parse(response.body)
        expect(result["success"]).to eq(true)

        created_user = User.find_by_email(staged.email)
        expect(created_user.staged).to eq(false)
        expect(created_user.active).to eq(false)
        expect(created_user.registration_ip_address).to be_present
        expect(!!created_user.custom_fields["from_staged"]).to eq(true)

        # do not allow emails changes please

        put "/u/update-activation-email.json", params: { email: 'bob@bob.com' }

        created_user.reload
        expect(created_user.email).to eq("staged@account.com")
        expect(response.status).to eq(403)
      end
    end
  end

  describe '#username' do
    it 'raises an error when not logged in' do
      put "/u/somename/preferences/username.json"
      expect(response.status).to eq(403)
    end

    context 'while logged in' do
      let(:old_username) { "OrigUsrname" }
      let(:new_username) { "#{old_username}1234" }
      let(:user) { Fabricate(:user, username: old_username) }

      before do
        user.username = old_username
        sign_in(user)
      end

      it 'raises an error without a new_username param' do
        put "/u/#{user.username}/preferences/username.json", params: { username: user.username }
        expect(response.status).to eq(400)
        expect(user.reload.username).to eq(old_username)
      end

      it 'raises an error when you don\'t have permission to change the username' do
        Guardian.any_instance.expects(:can_edit_username?).with(user).returns(false)

        put "/u/#{user.username}/preferences/username.json", params: { new_username: new_username }

        expect(response).to be_forbidden
        expect(user.reload.username).to eq(old_username)
      end

      it 'raises an error when change_username fails' do
        put "/u/#{user.username}/preferences/username.json", params: { new_username: '@' }

        expect(response.status).to eq(422)

        body = JSON.parse(response.body)

        expect(body['errors'].first).to include(I18n.t(
          'user.username.short', min: User.username_length.begin
        ))

        expect(user.reload.username).to eq(old_username)
      end

      it 'should succeed in normal circumstances' do
        put "/u/#{user.username}/preferences/username.json", params: { new_username: new_username }

        expect(response.status).to eq(200)
        expect(user.reload.username).to eq(new_username)
      end

      it 'raises an error when the username clashes with an existing user route' do
        put "/u/#{user.username}/preferences/username.json", params: { new_username: 'account-created' }

        body = JSON.parse(response.body)

        expect(body['errors'].first).to include(I18n.t('login.reserved_username'))
      end

      it 'raises an error when the username is in the reserved list' do
        SiteSetting.reserved_usernames = 'reserved'

        put "/u/#{user.username}/preferences/username.json", params: { new_username: 'reserved' }
        body = JSON.parse(response.body)

        expect(body['errors'].first).to include(I18n.t('login.reserved_username'))
      end

      it 'should fail if the user is old' do
        # Older than the change period and >1 post
        user.created_at = Time.now - (SiteSetting.username_change_period + 1).days
        PostCreator.new(user,
          title: 'This is a test topic',
          raw: 'This is a test this is a test'
        ).create

        put "/u/#{user.username}/preferences/username.json", params: { new_username: new_username }

        expect(response).to be_forbidden
        expect(user.reload.username).to eq(old_username)
      end

      it 'should create a staff action log when a staff member changes the username' do
        acting_user = Fabricate(:admin)
        sign_in(acting_user)

        put "/u/#{user.username}/preferences/username.json", params: { new_username: new_username }

        expect(response.status).to eq(200)
        expect(UserHistory.where(action: UserHistory.actions[:change_username], target_user_id: user.id, acting_user_id: acting_user.id)).to be_present
        expect(user.reload.username).to eq(new_username)
      end

      it 'should return a JSON response with the updated username' do
        put "/u/#{user.username}/preferences/username.json", params: { new_username: new_username }

        expect(::JSON.parse(response.body)['username']).to eq(new_username)
      end

      it 'should respond with proper error message if sso_overrides_username is enabled' do
        SiteSetting.sso_url = 'http://someurl.com'
        SiteSetting.enable_sso = true
        SiteSetting.sso_overrides_username = true
        acting_user = Fabricate(:admin)
        sign_in(acting_user)

        put "/u/#{user.username}/preferences/username.json", params: { new_username: new_username }

        expect(response.status).to eq(422)
        expect(::JSON.parse(response.body)['errors'].first).to include(I18n.t('errors.messages.sso_overrides_username'))
      end
    end
  end

  describe '#check_username' do
    it 'raises an error without any parameters' do
      get "/u/check_username.json"
      expect(response.status).to eq(400)
    end

    shared_examples 'when username is unavailable' do
      it 'should return available as false in the JSON and return a suggested username' do
        expect(response.status).to eq(200)
        expect(::JSON.parse(response.body)['available']).to eq(false)
        expect(::JSON.parse(response.body)['suggestion']).to be_present
      end
    end

    shared_examples 'when username is available' do
      it 'should return available in the JSON' do
        expect(response.status).to eq(200)
        expect(::JSON.parse(response.body)['available']).to eq(true)
      end
    end

    it 'returns nothing when given an email param but no username' do
      get "/u/check_username.json", params: { email: 'dood@example.com' }
      expect(response.status).to eq(200)
    end

    context 'username is available' do
      before do
        get "/u/check_username.json", params: { username: 'BruceWayne' }
      end
      include_examples 'when username is available'
    end

    context 'username is unavailable' do
      let!(:user) { Fabricate(:user) }
      before do
        get "/u/check_username.json", params: { username: user.username }
      end
      include_examples 'when username is unavailable'
    end

    shared_examples 'checking an invalid username' do
      it 'should not return an available key but should return an error message' do
        expect(response.status).to eq(200)
        expect(::JSON.parse(response.body)['available']).to eq(nil)
        expect(::JSON.parse(response.body)['errors']).to be_present
      end
    end

    context 'has invalid characters' do
      before do
        get "/u/check_username.json", params: { username: 'bad username' }
      end
      include_examples 'checking an invalid username'

      it 'should return the invalid characters message' do
        expect(response.status).to eq(200)
        expect(::JSON.parse(response.body)['errors']).to include(I18n.t(:'user.username.characters'))
      end
    end

    context 'is too long' do
      before do
        get "/u/check_username.json", params: { username: generate_username(User.username_length.last + 1) }
      end
      include_examples 'checking an invalid username'

      it 'should return the "too long" message' do
        expect(response.status).to eq(200)
        expect(::JSON.parse(response.body)['errors']).to include(I18n.t(:'user.username.long', max: User.username_length.end))
      end
    end

    describe 'different case of existing username' do
      context "it's my username" do
        let!(:user) { Fabricate(:user, username: 'hansolo') }
        before do
          sign_in(user)

          get "/u/check_username.json", params: { username: 'HanSolo' }
        end
        include_examples 'when username is available'
      end

      context "it's someone else's username" do
        let!(:user) { Fabricate(:user, username: 'hansolo') }
        before do
          sign_in(Fabricate(:user))

          get "/u/check_username.json", params: { username: 'HanSolo' }
        end
        include_examples 'when username is unavailable'
      end

      context "an admin changing it for someone else" do
        let!(:user) { Fabricate(:user, username: 'hansolo') }
        before do
          sign_in(Fabricate(:admin))

          get "/u/check_username.json", params: { username: 'HanSolo', for_user_id: user.id }
        end
        include_examples 'when username is available'
      end
    end
  end

  describe '#invited' do
    it 'returns success' do
      user = Fabricate(:user)
      get "/u/#{user.username}/invited.json", params: { username: user.username }

      expect(response.status).to eq(200)
    end

    it 'filters by email' do
      inviter = Fabricate(:user)
      invitee = Fabricate(:user)
      Fabricate(
        :invite,
        email: 'billybob@example.com',
        invited_by: inviter,
        user: invitee
      )
      Fabricate(
        :invite,
        email: 'jimtom@example.com',
        invited_by: inviter,
        user: invitee
      )

      get "/u/#{inviter.username}/invited.json", params: { search: 'billybob' }

      invites = JSON.parse(response.body)['invites']
      expect(invites.size).to eq(1)
      expect(invites.first).to include('email' => 'billybob@example.com')
    end

    it 'filters by username' do
      inviter = Fabricate(:user)
      invitee = Fabricate(:user, username: 'billybob')
      _invite = Fabricate(
        :invite,
        invited_by: inviter,
        email: 'billybob@example.com',
        user: invitee
      )
      Fabricate(
        :invite,
        invited_by: inviter,
        user: Fabricate(:user, username: 'jimtom')
      )

      get "/u/#{inviter.username}/invited.json", params: { search: 'billybob' }

      invites = JSON.parse(response.body)['invites']
      expect(invites.size).to eq(1)
      expect(invites.first).to include('email' => 'billybob@example.com')
    end

    context 'with guest' do
      context 'with pending invites' do
        it 'does not return invites' do
          inviter = Fabricate(:user)
          Fabricate(:invite, invited_by: inviter)

          get "/u/#{user.username}/invited/pending.json"

          invites = JSON.parse(response.body)['invites']
          expect(invites).to be_empty
        end
      end

      context 'with redeemed invites' do
        it 'returns invites' do
          inviter = Fabricate(:user)
          invitee = Fabricate(:user)
          invite = Fabricate(:invite, invited_by: inviter, user: invitee)

          get "/u/#{inviter.username}/invited.json"

          invites = JSON.parse(response.body)['invites']
          expect(invites.size).to eq(1)
          expect(invites.first).to include('email' => invite.email)
        end
      end
    end

    context 'with authenticated user' do
      context 'with pending invites' do
        context 'with permission to see pending invites' do
          it 'returns invites' do
            inviter = Fabricate(:user)
            invite = Fabricate(:invite, invited_by: inviter)
            sign_in(inviter)

            get "/u/#{inviter.username}/invited/pending.json"

            invites = JSON.parse(response.body)['invites']
            expect(invites.size).to eq(1)
            expect(invites.first).to include("email" => invite.email)
          end
        end

        context 'without permission to see pending invites' do
          it 'does not return invites' do
            user = sign_in(Fabricate(:user))
            inviter = Fabricate(:user)
            _invitee = Fabricate(:user)
            Fabricate(:invite, invited_by: inviter)
            stub_guardian(user) do |guardian|
              guardian.stubs(:can_see_invite_details?).
                with(inviter).returns(false)
            end

            get "/u/#{inviter.username}/invited/pending.json"

            json = JSON.parse(response.body)['invites']
            expect(json).to be_empty
          end
        end
      end

      context 'with redeemed invites' do
        it 'returns invites' do
          _user = sign_in(Fabricate(:user))
          inviter = Fabricate(:user)
          invitee = Fabricate(:user)
          invite = Fabricate(:invite, invited_by: inviter, user: invitee)

          get "/u/#{inviter.username}/invited.json"

          invites = JSON.parse(response.body)['invites']
          expect(invites.size).to eq(1)
          expect(invites.first).to include('email' => invite.email)
        end
      end
    end
  end

  describe '#update' do
    context 'with guest' do
      it 'raises an error' do
        put "/u/guest.json"
        expect(response.status).to eq(403)
      end
    end

    context "when username contains a period" do
      before do
        sign_in(user)
      end

      fab!(:user) { Fabricate(:user, username: 'test.test', name: "Test User") }

      it "should be able to update a user" do
        put "/u/#{user.username}", params: { name: 'test.test' }

        expect(response.status).to eq(200)
        expect(user.reload.name).to eq('test.test')
      end
    end

    context "as a staff user" do
      context "uneditable field" do
        let!(:user_field) { Fabricate(:user_field, editable: false) }

        it "allows staff to edit the field" do
          sign_in(Fabricate(:admin))
          user = Fabricate(:user)
          put "/u/#{user.username}.json", params: {
            name: 'Jim Tom',
            title: "foobar",
            user_fields: { user_field.id.to_s => 'happy' }
          }

          expect(response.status).to eq(200)

          user.reload

          expect(user.user_fields[user_field.id.to_s]).to eq('happy')
          expect(user.title).to eq("foobar")
        end
      end
    end

    context 'with authenticated user' do
      context 'with permission to update' do
        let(:upload) { Fabricate(:upload) }
        let!(:user) { sign_in(Fabricate(:user)) }

        it 'allows the update' do
          SiteSetting.tagging_enabled = true
          user2 = Fabricate(:user)
          user3 = Fabricate(:user)
          tags = [Fabricate(:tag), Fabricate(:tag)]
          tag_synonym = Fabricate(:tag, target_tag: tags[1])

          put "/u/#{user.username}.json", params: {
            name: 'Jim Tom',
            muted_usernames: "#{user2.username},#{user3.username}",
            watched_tags: "#{tags[0].name},#{tag_synonym.name}",
            card_background_upload_url: upload.url,
            profile_background_upload_url: upload.url
          }

          expect(response.status).to eq(200)

          user.reload

          expect(user.name).to eq 'Jim Tom'
          expect(user.muted_users.pluck(:username).sort).to eq [user2.username, user3.username].sort

          expect(TagUser.where(
            user: user,
            notification_level: TagUser.notification_levels[:watching]
          ).pluck(:tag_id)).to contain_exactly(tags[0].id, tags[1].id)

          theme = Fabricate(:theme, user_selectable: true)

          put "/u/#{user.username}.json", params: {
            muted_usernames: "",
            theme_ids: [theme.id],
            email_level: UserOption.email_level_types[:always]
          }

          user.reload

          expect(user.muted_users.pluck(:username).sort).to be_empty
          expect(user.user_option.theme_ids).to eq([theme.id])
          expect(user.user_option.email_level).to eq(UserOption.email_level_types[:always])
          expect(user.profile_background_upload).to eq(upload)
          expect(user.card_background_upload).to eq(upload)
        end

        context 'a locale is chosen that differs from I18n.locale' do
          before do
            SiteSetting.allow_user_locale = true
          end

          it "updates the user's locale" do
            I18n.locale = :fr
            put "/u/#{user.username}.json", params: { locale: :fa_IR }
            expect(user.reload.locale).to eq('fa_IR')
          end

          it "updates the title" do
            user.update!(locale: :fr)
            user.change_trust_level!(TrustLevel[4])
            BadgeGranter.process_queue!

            leader_title = I18n.t("badges.leader.name", locale: :fr)
            put "/u/#{user.username}.json", params: { title: leader_title }
            expect(user.reload.title).to eq(leader_title)
          end
        end

        context "with user fields" do
          context "an editable field" do
            let!(:user_field) { Fabricate(:user_field) }
            let!(:optional_field) { Fabricate(:user_field, required: false) }

            it "should update the user field" do
              put "/u/#{user.username}.json", params: { name: 'Jim Tom', user_fields: { user_field.id.to_s => 'happy' } }

              expect(response.status).to eq(200)
              expect(user.user_fields[user_field.id.to_s]).to eq 'happy'
            end

            it "cannot be updated to blank" do
              put "/u/#{user.username}.json", params: { name: 'Jim Tom', user_fields: { user_field.id.to_s => '' } }

              expect(response.status).to eq(422)
              expect(user.user_fields[user_field.id.to_s]).not_to eq('happy')
            end

            it "trims excessively large fields" do
              put "/u/#{user.username}.json", params: { name: 'Jim Tom', user_fields: { user_field.id.to_s => ('x' * 3000) } }

              expect(user.user_fields[user_field.id.to_s].size).to eq(UserField.max_length)
            end

            it "should retain existing user fields" do
              put "/u/#{user.username}.json", params: { name: 'Jim Tom', user_fields: { user_field.id.to_s => 'happy', optional_field.id.to_s => 'feet' } }

              expect(response.status).to eq(200)
              expect(user.user_fields[user_field.id.to_s]).to eq('happy')
              expect(user.user_fields[optional_field.id.to_s]).to eq('feet')

              put "/u/#{user.username}.json", params: { name: 'Jim Tom', user_fields: { user_field.id.to_s => 'sad' } }

              expect(response.status).to eq(200)

              user.reload

              expect(user.user_fields[user_field.id.to_s]).to eq('sad')
              expect(user.user_fields[optional_field.id.to_s]).to eq('feet')
            end
          end

          context "uneditable field" do
            let!(:user_field) { Fabricate(:user_field, editable: false) }

            it "does not update the user field" do
              put "/u/#{user.username}.json", params: { name: 'Jim Tom', user_fields: { user_field.id.to_s => 'happy' } }

              expect(response.status).to eq(200)
              expect(user.user_fields[user_field.id.to_s]).to be_blank
            end
          end

          context "custom_field" do
            before do
              plugin = Plugin::Instance.new
              plugin.register_editable_user_custom_field :test2
              plugin.register_editable_user_custom_field :test3, staff_only: true
            end

            after do
              User.plugin_editable_user_custom_fields.clear
              User.plugin_staff_editable_user_custom_fields.clear
            end

            it "only updates allowed user fields" do
              put "/u/#{user.username}.json", params: { custom_fields: { test1: :hello1, test2: :hello2, test3: :hello3 } }

              expect(response.status).to eq(200)
              expect(user.custom_fields["test1"]).to be_blank
              expect(user.custom_fields["test2"]).to eq("hello2")
              expect(user.custom_fields["test3"]).to be_blank
            end

            it "works alongside a user field" do
              user_field = Fabricate(:user_field, editable: true)
              put "/u/#{user.username}.json", params: { custom_fields: { test1: :hello1, test2: :hello2, test3: :hello3 }, user_fields: { user_field.id.to_s => 'happy' } }
              expect(response.status).to eq(200)
              expect(user.custom_fields["test1"]).to be_blank
              expect(user.custom_fields["test2"]).to eq("hello2")
              expect(user.custom_fields["test3"]).to eq(nil)
              expect(user.user_fields[user_field.id.to_s]).to eq('happy')
            end

            it "works alongside a user field during creation" do
              api_key = Fabricate(:api_key, user: Fabricate(:admin))
              user_field = Fabricate(:user_field, editable: true)
              post "/u.json", params: {
                name: "Test User",
                username: "testuser",
                email: "user@mail.com",
                password: 'supersecure',
                active: true,
                custom_fields: {
                  test2: 'custom field value'
                },
                user_fields: {
                  user_field.id.to_s => 'user field value'
                },
                api_key: api_key.key
              }
              expect(response.status).to eq(200)
              u = User.find_by_email('user@mail.com')

              val = u.custom_fields["user_field_#{user_field.id}"]
              expect(val).to eq('user field value')

              val = u.custom_fields["test2"]
              expect(val).to eq('custom field value')
            end

            it "is secure when there are no registered editable fields" do
              User.plugin_editable_user_custom_fields.clear
              User.plugin_staff_editable_user_custom_fields.clear
              put "/u/#{user.username}.json", params: { custom_fields: { test1: :hello1, test2: :hello2, test3: :hello3 } }
              expect(response.status).to eq(200)
              expect(user.custom_fields["test1"]).to be_blank
              expect(user.custom_fields["test2"]).to be_blank
              expect(user.custom_fields["test3"]).to be_blank

              put "/u/#{user.username}.json", params: { custom_fields: ["arrayitem1", "arrayitem2"] }
              expect(response.status).to eq(200)
            end

            it "allows staff to edit staff-editable fields" do
              sign_in(Fabricate(:admin))
              put "/u/#{user.username}.json", params: { custom_fields: { test1: :hello1, test2: :hello2, test3: :hello3 } }

              expect(response.status).to eq(200)
              expect(user.custom_fields["test1"]).to be_blank
              expect(user.custom_fields["test2"]).to eq("hello2")
              expect(user.custom_fields["test3"]).to eq("hello3")
            end

          end
        end

        it 'returns user JSON' do
          put "/u/#{user.username}.json"

          json = JSON.parse(response.body)
          expect(json['user']['id']).to eq user.id
        end
      end

      context 'without permission to update' do
        it 'does not allow the update' do
          user = Fabricate(:user, name: 'Billy Bob')
          sign_in(Fabricate(:user))

          put "/u/#{user.username}.json", params: { name: 'Jim Tom' }

          expect(response).to be_forbidden
          expect(user.reload.name).not_to eq 'Jim Tom'
        end
      end
    end
  end

  describe '#badge_title' do
    fab!(:user) { Fabricate(:user) }
    fab!(:badge) { Fabricate(:badge) }
    let(:user_badge) { BadgeGranter.grant(badge, user) }

    it "sets the user's title to the badge name if it is titleable" do
      sign_in(user)

      put "/u/#{user.username}/preferences/badge_title.json", params: { user_badge_id: user_badge.id }

      expect(user.reload.title).not_to eq(badge.display_name)
      badge.update allow_title: true

      put "/u/#{user.username}/preferences/badge_title.json", params: { user_badge_id: user_badge.id }

      expect(user.reload.title).to eq(badge.display_name)
      expect(user.user_profile.badge_granted_title).to eq(true)
      expect(user.user_profile.granted_title_badge_id).to eq(badge.id)

      badge.update allow_title: false

      put "/u/#{user.username}/preferences/badge_title.json", params: { user_badge_id: user_badge.id }

      user.reload
      user.user_profile.reload
      expect(user.title).to eq('')
      expect(user.user_profile.badge_granted_title).to eq(false)
      expect(user.user_profile.granted_title_badge_id).to eq(nil)
    end

    it "is not raising an erroring when user revokes title" do
      sign_in(user)
      badge.update allow_title: true
      put "/u/#{user.username}/preferences/badge_title.json", params: { user_badge_id: user_badge.id }
      put "/u/#{user.username}/preferences/badge_title.json", params: { user_badge_id: 0 }
      expect(response.status).to eq(200)
    end

    context "with overridden name" do
      fab!(:badge) { Fabricate(:badge, name: 'Demogorgon', allow_title: true) }
      let(:user_badge) { BadgeGranter.grant(badge, user) }

      before do
        TranslationOverride.upsert!('en', 'badges.demogorgon.name', 'Boss')
      end

      after do
        TranslationOverride.revert!('en', ['badges.demogorgon.name'])
      end

      it "uses the badge display name as user title" do
        sign_in(user)

        put "/u/#{user.username}/preferences/badge_title.json", params: { user_badge_id: user_badge.id }
        expect(user.reload.title).to eq(badge.display_name)
      end
    end
  end

  describe '#send_activation_email' do
    before do
      UsersController.any_instance.stubs(:honeypot_value).returns(nil)
      UsersController.any_instance.stubs(:challenge_value).returns(nil)
    end

    let(:post_user) do
      post "/u.json", params: {
        username: "osamatest",
        password: "strongpassword",
        email: "dsdsds@sasa.com"
      }

      User.find_by(username: "osamatest")
    end

    context 'for an existing user' do
      context 'for an activated account with email confirmed' do
        it 'fails' do
          user = post_user
          email_token = user.email_tokens.create(email: user.email).token
          EmailToken.confirm(email_token)

          post "/u/action/send_activation_email.json", params: { username: user.username }

          expect(response.status).to eq(409)
          expect(JSON.parse(response.body)['errors']).to include(I18n.t(
            'activation.activated'
          ))
          expect(session[SessionController::ACTIVATE_USER_KEY]).to eq(nil)
        end
      end

      context 'for an activated account with unconfirmed email' do
        it 'should send an email' do
          user = post_user
          user.update(active: true)
          user.save!
          user.email_tokens.create(email: user.email)
          Jobs.expects(:enqueue).with(:critical_user_email, has_entries(type: :signup, to_address: user.email))

          post "/u/action/send_activation_email.json", params: {
            username: user.username
          }

          expect(response.status).to eq(200)

          expect(session[SessionController::ACTIVATE_USER_KEY]).to eq(nil)
        end
      end

      context "approval is enabled" do
        before do
          SiteSetting.must_approve_users = true
        end

        it "should raise an error" do
          user = post_user
          user.update(active: true)
          user.save!
          user.email_tokens.create(email: user.email)
          post "/u/action/send_activation_email.json", params: {
            username: user.username
          }

          expect(response.status).to eq(403)
        end
      end

      describe 'when user does not have a valid session' do
        it 'should not be valid' do
          user = Fabricate(:user)
          post "/u/action/send_activation_email.json", params: {
            username: user.username
          }
          expect(response.status).to eq(403)
        end

        it 'should allow staff regardless' do
          sign_in(Fabricate(:admin))
          user = Fabricate(:user, active: false)
          post "/u/action/send_activation_email.json", params: {
            username: user.username
          }
          expect(response.status).to eq(200)
        end
      end

      context 'with a valid email_token' do
        it 'should send the activation email' do
          user = post_user
          Jobs.expects(:enqueue).with(:critical_user_email, has_entries(type: :signup))
          post "/u/action/send_activation_email.json", params: {
            username: user.username
          }
          expect(session[SessionController::ACTIVATE_USER_KEY]).to eq(nil)
        end
      end

      context 'without an existing email_token' do
        let(:user) { post_user }
        before do
          user.email_tokens.each { |t| t.destroy }
          user.reload
        end

        it 'should generate a new token' do
          expect {
            post "/u/action/send_activation_email.json", params: { username: user.username }
          }.to change { user.reload.email_tokens.count }.by(1)
        end

        it 'should send an email' do
          expect do
            post "/u/action/send_activation_email.json", params: {
              username: user.username
            }
          end.to change { Jobs::CriticalUserEmail.jobs.size }.by(1)

          expect(session[SessionController::ACTIVATE_USER_KEY]).to eq(nil)
        end
      end
    end

    context 'when username does not exist' do
      it 'should not send an email' do
        post "/u/action/send_activation_email.json", params: { username: 'nopenopenopenope' }
        expect(response.status).to eq(404)
        expect(Jobs::CriticalUserEmail.jobs.size).to eq(0)
      end
    end
  end

  describe '#pick_avatar' do
    it 'raises an error when not logged in' do
      put "/u/asdf/preferences/avatar/pick.json", params: { avatar_id: 1, type: "custom" }
      expect(response.status).to eq(403)
    end

    context 'while logged in' do
      before do
        sign_in(user)
      end

      let(:upload) do
        Fabricate(:upload, user: user)
      end

      it "raises an error when you don't have permission to toggle the avatar" do
        another_user = Fabricate(:user)
        put "/u/#{another_user.username}/preferences/avatar/pick.json", params: {
          upload_id: upload.id, type: "custom"
        }

        expect(response).to be_forbidden
      end

      it "raises an error when sso_overrides_avatar is disabled" do
        SiteSetting.sso_overrides_avatar = true
        put "/u/#{user.username}/preferences/avatar/pick.json", params: {
          upload_id: upload.id, type: "custom"
        }

        expect(response.status).to eq(422)
      end

      it "raises an error when selecting the custom/uploaded avatar and allow_uploaded_avatars is disabled" do
        SiteSetting.allow_uploaded_avatars = false
        put "/u/#{user.username}/preferences/avatar/pick.json", params: {
          upload_id: upload.id, type: "custom"
        }

        expect(response.status).to eq(422)
      end

      it 'can successfully pick the system avatar' do
        put "/u/#{user.username}/preferences/avatar/pick.json"

        expect(response.status).to eq(200)
        expect(user.reload.uploaded_avatar_id).to eq(nil)
      end

      it 'can successfully pick a gravatar' do

        user.user_avatar.update_columns(gravatar_upload_id: upload.id)

        put "/u/#{user.username}/preferences/avatar/pick.json", params: {
          upload_id: upload.id, type: "gravatar"
        }

        expect(response.status).to eq(200)
        expect(user.reload.uploaded_avatar_id).to eq(upload.id)
        expect(user.user_avatar.reload.gravatar_upload_id).to eq(upload.id)
      end

      it 'can not pick uploads that were not created by user' do
        upload2 = Fabricate(:upload)

        put "/u/#{user.username}/preferences/avatar/pick.json", params: {
          upload_id: upload2.id, type: "custom"
        }

        expect(response.status).to eq(403)
      end

      it 'can successfully pick a custom avatar' do
        events = DiscourseEvent.track_events do
          put "/u/#{user.username}/preferences/avatar/pick.json", params: {
            upload_id: upload.id, type: "custom"
          }
        end

        expect(events.map { |event| event[:event_name] }).to include(:user_updated)
        expect(response.status).to eq(200)
        expect(user.reload.uploaded_avatar_id).to eq(upload.id)
        expect(user.user_avatar.reload.custom_upload_id).to eq(upload.id)
      end
    end
  end

  describe '#select_avatar' do
    it 'raises an error when not logged in' do
      put "/u/asdf/preferences/avatar/select.json", params: { url: "https://meta.discourse.org" }
      expect(response.status).to eq(403)
    end

    context 'while logged in' do

      let!(:user) { sign_in(Fabricate(:user)) }
      fab!(:avatar1) { Fabricate(:upload) }
      fab!(:avatar2) { Fabricate(:upload) }
      let(:url) { "https://www.discourse.org" }

      it 'raises an error when url is blank' do
        put "/u/#{user.username}/preferences/avatar/select.json", params: { url: "" }
        expect(response.status).to eq(422)
      end

      it 'raises an error when selectable avatars is disabled' do
        put "/u/#{user.username}/preferences/avatar/select.json", params: { url: url }
        expect(response.status).to eq(422)
      end

      context 'selectable avatars is enabled' do

        before { SiteSetting.selectable_avatars_enabled = true }

        it 'raises an error when selectable avatars is empty' do
          put "/u/#{user.username}/preferences/avatar/select.json", params: { url: url }
          expect(response.status).to eq(422)
        end

        context 'selectable avatars is properly setup' do

          before do
            SiteSetting.selectable_avatars = [avatar1.url, avatar2.url].join("\n")
          end

          it 'raises an error when url is not in selectable avatars list' do
            put "/u/#{user.username}/preferences/avatar/select.json", params: { url: url }
            expect(response.status).to eq(422)
          end

          it 'can successfully select an avatar' do
            events = DiscourseEvent.track_events do
              put "/u/#{user.username}/preferences/avatar/select.json", params: { url: avatar1.url }
            end

            expect(events.map { |event| event[:event_name] }).to include(:user_updated)
            expect(response.status).to eq(200)
            expect(user.reload.uploaded_avatar_id).to eq(avatar1.id)
            expect(user.user_avatar.reload.custom_upload_id).to eq(avatar1.id)
          end
        end
      end
    end
  end

  describe '#destroy_user_image' do

    it 'raises an error when not logged in' do
      delete "/u/asdf/preferences/user_image.json", params: { type: 'profile_background' }
      expect(response.status).to eq(403)
    end

    context 'while logged in' do
      fab!(:another_user) { Fabricate(:user) }
      fab!(:user) { Fabricate(:user) }

      before do
        sign_in(user)
      end

      it 'raises an error when you don\'t have permission to clear the profile background' do
        delete "/u/#{another_user.username}/preferences/user_image.json", params: { type: 'profile_background' }
        expect(response).to be_forbidden
      end

      it "requires the `type` param" do
        delete "/u/#{user.username}/preferences/user_image.json"
        expect(response.status).to eq(400)
      end

      it "only allows certain `types`" do
        delete "/u/#{user.username}/preferences/user_image.json", params: { type: 'wat' }
        expect(response.status).to eq(400)
      end

      it 'can clear the profile background' do
        delete "/u/#{user.username}/preferences/user_image.json", params: { type: 'profile_background' }

        expect(user.reload.profile_background_upload).to eq(nil)
        expect(response.status).to eq(200)
      end
    end
  end

  describe '#destroy' do
    it 'raises an error when not logged in' do
      delete "/u/nobody.json"
      expect(response.status).to eq(403)
    end

    context 'while logged in' do
      fab!(:user) { Fabricate(:user) }
      fab!(:another_user) { Fabricate(:user) }
      before do
        sign_in(user)
      end

      it 'raises an error when you cannot delete your account' do
        UserDestroyer.any_instance.expects(:destroy).never
        stat = user.user_stat
        stat.post_count = 3
        stat.save!
        delete "/u/#{user.username}.json"
        expect(response).to be_forbidden
      end

      it "raises an error when you try to delete someone else's account" do
        UserDestroyer.any_instance.expects(:destroy).never
        delete "/u/#{another_user.username}.json"
        expect(response).to be_forbidden
      end

      it "deletes your account when you're allowed to" do
        UserDestroyer.any_instance.expects(:destroy).with(user, anything).returns(user)
        delete "/u/#{user.username}.json"
        expect(response.status).to eq(200)
      end
    end
  end

  describe '#ignore' do
    it 'raises an error when not logged in' do
      put "/u/#{user.username}/notification_level.json", params: { notification_level: "" }
      expect(response.status).to eq(403)
    end

    context 'while logged in' do
      fab!(:user) { Fabricate(:user, trust_level: 2) }
      fab!(:another_user) { Fabricate(:user) }
      before do
        sign_in(user)
      end

      let!(:ignored_user) { Fabricate(:ignored_user, user: user, ignored_user: another_user) }
      let!(:muted_user) { Fabricate(:muted_user, user: user, muted_user: another_user) }

      context 'when changing notification level to normal' do
        it 'changes notification level to normal' do
          put "/u/#{another_user.username}/notification_level.json", params: { notification_level: "normal" }
          expect(IgnoredUser.count).to eq(0)
          expect(MutedUser.count).to eq(0)
        end
      end

      context 'when changing notification level to mute' do
        it 'changes notification level to mute' do
          put "/u/#{another_user.username}/notification_level.json", params: { notification_level: "mute" }
          expect(IgnoredUser.count).to eq(0)
          expect(MutedUser.find_by(user_id: user.id, muted_user_id: another_user.id)).to be_present
        end
      end

      context 'when changing notification level to ignore' do
        it 'changes notification level to ignore' do
          put "/u/#{another_user.username}/notification_level.json", params: { notification_level: "ignore" }
          expect(MutedUser.count).to eq(0)
          expect(IgnoredUser.find_by(user_id: user.id, ignored_user_id: another_user.id)).to be_present
        end

        context 'when expiring_at param is set' do
          it 'changes notification level to ignore' do
            freeze_time(Time.now) do
              expiring_at = 3.days.from_now
              put "/u/#{another_user.username}/notification_level.json", params: { notification_level: "ignore", expiring_at: expiring_at }

              ignored_user = IgnoredUser.find_by(user_id: user.id, ignored_user_id: another_user.id)
              expect(ignored_user).to be_present
              expect(ignored_user.expiring_at.to_i).to eq(expiring_at.to_i)
              expect(MutedUser.count).to eq(0)
            end
          end
        end
      end
    end
  end

  describe "for user with period in username" do
    fab!(:user_with_period) { Fabricate(:user, username: "myname.test") }

    it "still works" do
      sign_in(user_with_period)
      UserDestroyer.any_instance.expects(:destroy).with(user_with_period, anything).returns(user_with_period)
      delete "/u/#{user_with_period.username}", xhr: true
      expect(response.status).to eq(200)
    end
  end

  describe '#my_redirect' do
    it "redirects if the user is not logged in" do
      get "/my/wat.json"
      expect(response).to be_redirect
    end

    context "when the user is logged in" do
      let!(:user) { sign_in(Fabricate(:user)) }

      it "will not redirect to an invalid path" do
        get "/my/wat/..password.txt"
        expect(response).not_to be_redirect
      end

      it "will redirect to an valid path" do
        get "/my/preferences.json"
        expect(response).to be_redirect
      end

      it "permits forward slashes" do
        get "/my/activity/posts.json"
        expect(response).to be_redirect
      end
    end
  end

  describe '#check_emails' do
    it 'raises an error when not logged in' do
      get "/u/zogstrip/emails.json"
      expect(response.status).to eq(403)
    end

    context 'while logged in' do
      let(:sign_in_admin) { sign_in(Fabricate(:admin)) }

      it "raises an error when you aren't allowed to check emails" do
        sign_in(Fabricate(:user))
        get "/u/#{Fabricate(:user).username}/emails.json"
        expect(response).to be_forbidden
      end

      it "returns emails and associated_accounts for self" do
        user = Fabricate(:user)
        sign_in(user)

        get "/u/#{user.username}/emails.json"

        expect(response.status).to eq(200)
        json = JSON.parse(response.body)
        expect(json["email"]).to eq(user.email)
        expect(json["secondary_emails"]).to eq(user.secondary_emails)
        expect(json["associated_accounts"]).to eq([])
      end

      it "returns emails and associated_accounts when you're allowed to see them" do
        user = Fabricate(:user)
        sign_in_admin

        get "/u/#{user.username}/emails.json"

        expect(response.status).to eq(200)
        json = JSON.parse(response.body)
        expect(json["email"]).to eq(user.email)
        expect(json["secondary_emails"]).to eq(user.secondary_emails)
        expect(json["associated_accounts"]).to eq([])
      end

      it "works on inactive users" do
        inactive_user = Fabricate(:user, active: false)
        sign_in_admin

        get "/u/#{inactive_user.username}/emails.json"

        expect(response.status).to eq(200)
        json = JSON.parse(response.body)
        expect(json["email"]).to eq(inactive_user.email)
        expect(json["secondary_emails"]).to eq(inactive_user.secondary_emails)
        expect(json["associated_accounts"]).to eq([])
      end
    end
  end

  describe '#is_local_username' do
    fab!(:user) { Fabricate(:user) }
    fab!(:group) { Fabricate(:group, name: "Discourse") }
    fab!(:topic) { Fabricate(:topic) }
    fab!(:allowed_user) { Fabricate(:user) }
    let(:private_topic) { Fabricate(:private_message_topic, user: allowed_user) }

    it "finds the user" do
      get "/u/is_local_username.json", params: { username: user.username }

      expect(response.status).to eq(200)
      json = JSON.parse(response.body)
      expect(json["valid"][0]).to eq(user.username)
    end

    it "finds the group" do
      get "/u/is_local_username.json", params: { username: group.name }

      expect(response.status).to eq(200)
      json = JSON.parse(response.body)
      expect(json["valid_groups"][0]).to eq(group.name)
    end

    it "supports multiples usernames" do
      get "/u/is_local_username.json", params: { usernames: [user.username, "system"] }

      expect(response.status).to eq(200)
      json = JSON.parse(response.body)
      expect(json["valid"].size).to eq(2)
    end

    it "never includes staged accounts" do
      staged = Fabricate(:user, staged: true)

      get "/u/is_local_username.json", params: { usernames: [staged.username] }

      expect(response.status).to eq(200)
      json = JSON.parse(response.body)
      expect(json["valid"].size).to eq(0)
    end

    it "returns user who cannot see topic" do
      Guardian.any_instance.expects(:can_see?).with(topic).returns(false)

      get "/u/is_local_username.json", params: {
        usernames: [user.username], topic_id: topic.id
      }

      expect(response.status).to eq(200)
      json = JSON.parse(response.body)
      expect(json["cannot_see"].size).to eq(1)
    end

    it "never returns a user who can see the topic" do
      Guardian.any_instance.expects(:can_see?).with(topic).returns(true)

      get "/u/is_local_username.json", params: {
        usernames: [user.username], topic_id: topic.id
      }

      expect(response.status).to eq(200)
      json = JSON.parse(response.body)
      expect(json["cannot_see"].size).to eq(0)
    end

    it "returns user who cannot see a private topic" do
      Guardian.any_instance.expects(:can_see?).with(private_topic).returns(false)

      get "/u/is_local_username.json", params: {
        usernames: [user.username], topic_id: private_topic.id
      }

      expect(response.status).to eq(200)
      json = JSON.parse(response.body)
      expect(json["cannot_see"].size).to eq(1)
    end

    it "never returns a user who can see the topic" do
      Guardian.any_instance.expects(:can_see?).with(private_topic).returns(true)

      get "/u/is_local_username.json", params: {
        usernames: [allowed_user.username], topic_id: private_topic.id
      }

      expect(response.status).to eq(200)
      json = JSON.parse(response.body)
      expect(json["cannot_see"].size).to eq(0)
    end
  end

  describe '#topic_tracking_state' do
    fab!(:user) { Fabricate(:user) }

    context 'anon' do
      it "raises an error on anon for topic_tracking_state" do
        get "/u/#{user.username}/topic-tracking-state.json"
        expect(response.status).to eq(403)
      end
    end

    context 'logged on' do
      it "detects new topic" do
        sign_in(user)

        topic = Fabricate(:topic)
        get "/u/#{user.username}/topic-tracking-state.json"

        expect(response.status).to eq(200)
        states = JSON.parse(response.body)
        expect(states[0]["topic_id"]).to eq(topic.id)
      end
    end
  end

  describe '#summary' do
    it "generates summary info" do
      user = Fabricate(:user)
      create_post(user: user)

      get "/u/#{user.username_lower}/summary.json"
      expect(response.status).to eq(200)
      json = JSON.parse(response.body)

      expect(json["user_summary"]["topic_count"]).to eq(1)
      expect(json["user_summary"]["post_count"]).to eq(0)
    end

    it "returns 404 for a hidden profile" do
      user = Fabricate(:user)
      user.user_option.update_column(:hide_profile_and_presence, true)

      get "/u/#{user.username_lower}/summary.json"
      expect(response.status).to eq(404)
    end
  end

  describe '#confirm_admin' do
    it "fails without a valid token" do
      get "/u/confirm-admin/invalid-token.json"
      expect(response).not_to be_successful
    end

    it "fails with a missing token" do
      get "/u/confirm-admin/a0a0a0a0a0.json"
      expect(response).to_not be_successful
    end

    it "succeeds with a valid code as anonymous" do
      user = Fabricate(:user)
      ac = AdminConfirmation.new(user, Fabricate(:admin))
      ac.create_confirmation
      get "/u/confirm-admin/#{ac.token}.json"
      expect(response.status).to eq(200)

      user.reload
      expect(user.admin?).to eq(false)
    end

    it "succeeds with a valid code when logged in as that user" do
      admin = sign_in(Fabricate(:admin))
      user = Fabricate(:user)

      ac = AdminConfirmation.new(user, admin)
      ac.create_confirmation
      get "/u/confirm-admin/#{ac.token}.json", params: { token: ac.token }
      expect(response.status).to eq(200)

      user.reload
      expect(user.admin?).to eq(false)
    end

    it "fails if you're logged in as a different account" do
      sign_in(Fabricate(:admin))
      user = Fabricate(:user)

      ac = AdminConfirmation.new(user, Fabricate(:admin))
      ac.create_confirmation
      get "/u/confirm-admin/#{ac.token}.json"
      expect(response).to_not be_successful

      user.reload
      expect(user.admin?).to eq(false)
    end

    describe "post" do
      it "gives the user admin access when POSTed" do
        user = Fabricate(:user)
        ac = AdminConfirmation.new(user, Fabricate(:admin))
        ac.create_confirmation
        post "/u/confirm-admin/#{ac.token}.json"
        expect(response.status).to eq(200)

        user.reload
        expect(user.admin?).to eq(true)
      end
    end
  end

  describe '#update_activation_email' do
    before do
      UsersController.any_instance.stubs(:honeypot_value).returns(nil)
      UsersController.any_instance.stubs(:challenge_value).returns(nil)
    end

    let(:post_user) do
      post "/u.json", params: {
        username: "osamatest",
        password: "strongpassword",
        email: "osama@example.com"
      }
      user = User.where(username: "osamatest").first
      user.active = false
      user.save!
      user
    end

    context "with a session variable" do
      it "raises an error with an invalid session value" do
        post_user

        post "/u.json", params: {
          username: "osamatest2",
          password: "strongpassword2",
          email: "osama22@example.com"
        }
        user = User.where(username: "osamatest2").first
        user.destroy

        put "/u/update-activation-email.json", params: {
          email: 'osamaupdated@example.com'
        }

        expect(response.status).to eq(403)
      end

      it "raises an error for an active user" do
        user = post_user
        user.update(active: true)
        user.save!

        put "/u/update-activation-email.json", params: {
          email: 'osama@example.com'
        }

        expect(response.status).to eq(403)
      end

      it "raises an error when logged in" do
        sign_in(Fabricate(:moderator))
        post_user

        put "/u/update-activation-email.json", params: {
          email: 'updatedemail@example.com'
        }

        expect(response.status).to eq(403)
      end

      it "raises an error when the new email is taken" do
        active_user = Fabricate(:user)
        post_user

        put "/u/update-activation-email.json", params: {
          email: active_user.email
        }

        expect(response.status).to eq(422)
      end

      it "raises an error when the email is blacklisted" do
        post_user
        SiteSetting.email_domains_blacklist = 'example.com'
        put "/u/update-activation-email.json", params: { email: 'test@example.com' }
        expect(response.status).to eq(422)
      end

      it "can be updated" do
        user = post_user
        token = user.email_tokens.first

        put "/u/update-activation-email.json", params: {
          email: 'updatedemail@example.com'
        }

        expect(response.status).to eq(200)

        user.reload
        expect(user.email).to eq('updatedemail@example.com')
        expect(user.email_tokens.where(email: 'updatedemail@example.com', expired: false)).to be_present

        token.reload
        expect(token.expired?).to eq(true)
      end
    end

    context "with a username and password" do
      it "raises an error with an invalid username" do
        put "/u/update-activation-email.json", params: {
          username: 'eviltrout',
          password: 'invalid-password',
          email: 'updatedemail@example.com'
        }

        expect(response.status).to eq(403)
      end

      it "raises an error with an invalid password" do
        put "/u/update-activation-email.json", params: {
          username: Fabricate(:inactive_user).username,
          password: 'invalid-password',
          email: 'updatedemail@example.com'
        }

        expect(response.status).to eq(403)
      end

      it "raises an error for an active user" do
        put "/u/update-activation-email.json", params: {
          username: Fabricate(:walter_white).username,
          password: 'letscook',
          email: 'updatedemail@example.com'
        }

        expect(response.status).to eq(403)
      end

      it "raises an error when logged in" do
        sign_in(Fabricate(:moderator))

        put "/u/update-activation-email.json", params: {
          username: Fabricate(:inactive_user).username,
          password: 'qwerqwer123',
          email: 'updatedemail@example.com'
        }

        expect(response.status).to eq(403)
      end

      it "raises an error when the new email is taken" do
        user = Fabricate(:user)

        put "/u/update-activation-email.json", params: {
          username: Fabricate(:inactive_user).username,
          password: 'qwerqwer123',
          email: user.email
        }

        expect(response.status).to eq(422)
      end

      it "can be updated" do
        user = Fabricate(:inactive_user)
        token = user.email_tokens.first

        put "/u/update-activation-email.json", params: {
          username: user.username,
          password: 'qwerqwer123',
          email: 'updatedemail@example.com'
        }

        expect(response.status).to eq(200)

        user.reload
        expect(user.email).to eq('updatedemail@example.com')
        expect(user.email_tokens.where(email: 'updatedemail@example.com', expired: false)).to be_present

        token.reload
        expect(token.expired?).to eq(true)
      end
    end
  end

  describe '#show' do
    context "anon" do
      let(:user) { Discourse.system_user }

      it "returns success" do
        get "/u/#{user.username}.json"
        expect(response.status).to eq(200)
        parsed = JSON.parse(response.body)["user"]

        expect(parsed['username']).to eq(user.username)
        expect(parsed["profile_hidden"]).to be_blank
        expect(parsed["trust_level"]).to be_present
      end

      it "returns a hidden profile" do
        user.user_option.update_column(:hide_profile_and_presence, true)

        get "/u/#{user.username}.json"
        expect(response.status).to eq(200)
        parsed = JSON.parse(response.body)["user"]

        expect(parsed["username"]).to eq(user.username)
        expect(parsed["profile_hidden"]).to eq(true)
        expect(parsed["trust_level"]).to be_blank
      end

      it "should redirect to login page for anonymous user when profiles are hidden" do
        SiteSetting.hide_user_profiles_from_public = true
        get "/u/#{user.username}.json"
        expect(response).to redirect_to '/login'
      end

      describe "user profile views" do
        fab!(:other_user) { Fabricate(:user) }

        it "should track a user profile view for an anon user" do
          get "/"
          UserProfileView.expects(:add).with(other_user.user_profile.id, request.remote_ip, nil)
          get "/u/#{other_user.username}.json"
        end

        it "skips tracking" do
          UserProfileView.expects(:add).never
          get "/u/#{user.username}.json", params: { skip_track_visit: true }
        end
      end
    end

    context "logged in" do
      before do
        sign_in(user)
      end

      fab!(:user) { Fabricate(:user) }

      it 'returns success' do
        get "/u/#{user.username}.json"
        expect(response.status).to eq(200)
        expect(response.headers['X-Robots-Tag']).to eq('noindex')

        json = JSON.parse(response.body)

        expect(json["user"]["has_title_badges"]).to eq(false)
      end

      it "returns not found when the username doesn't exist" do
        get "/u/madeuppity.json"
        expect(response).not_to be_successful
      end

      it 'returns not found when the user is inactive' do
        inactive = Fabricate(:user, active: false)
        get "/u/#{inactive.username}.json"
        expect(response).not_to be_successful
      end

      it 'returns success when show_inactive_accounts is true and user is logged in' do
        SiteSetting.show_inactive_accounts = true
        inactive = Fabricate(:user, active: false)
        get "/u/#{inactive.username}.json"
        expect(response.status).to eq(200)
      end

      it "raises an error on invalid access" do
        Guardian.any_instance.expects(:can_see?).with(user).returns(false)
        get "/u/#{user.username}.json"
        expect(response).to be_forbidden
      end

      describe "user profile views" do
        fab!(:other_user) { Fabricate(:user) }

        it "should track a user profile view for a signed in user" do
          UserProfileView.expects(:add).with(other_user.user_profile.id, request.remote_ip, user.id)
          get "/u/#{other_user.username}.json"
        end

        it "should not track a user profile view for a user viewing his own profile" do
          UserProfileView.expects(:add).never
          get "/u/#{user.username}.json"
        end

        it "skips tracking" do
          UserProfileView.expects(:add).never
          get "/u/#{user.username}.json", params: { skip_track_visit: true }
        end
      end

      context "fetching a user by external_id" do
        before { user.create_single_sign_on_record(external_id: '997', last_payload: '') }

        it "returns fetch for a matching external_id" do
          get "/u/by-external/997.json"
          expect(response.status).to eq(200)
          expect(JSON.parse(response.body)["user"]["username"]).to eq(user.username)
        end

        it "returns not found when external_id doesn't match" do
          get "/u/by-external/99.json"
          expect(response).not_to be_successful
        end
      end

      describe "include_post_count_for" do

        fab!(:admin) { Fabricate(:admin) }
        fab!(:topic) { Fabricate(:topic) }

        before do
          Fabricate(:post, user: user, topic: topic)
          Fabricate(:post, user: admin, topic: topic)
          Fabricate(:post, user: admin, topic: topic, post_type: Post.types[:whisper])
        end

        it "includes only visible posts" do
          get "/u/#{admin.username}.json", params: { include_post_count_for: topic.id }
          topic_post_count = JSON.parse(response.body).dig("user", "topic_post_count")
          expect(topic_post_count[topic.id.to_s]).to eq(1)
        end

        it "includes all post types for staff members" do
          sign_in(admin)

          get "/u/#{admin.username}.json", params: { include_post_count_for: topic.id }
          topic_post_count = JSON.parse(response.body).dig("user", "topic_post_count")
          expect(topic_post_count[topic.id.to_s]).to eq(2)
        end
      end
    end

    it "should be able to view a user" do
      get "/u/#{user.username}"

      expect(response.status).to eq(200)
      expect(response.body).to include(user.username)
    end

    describe 'when username contains a period' do
      before do
        user.update!(username: 'test.test')
      end

      it "should be able to view a user" do
        get "/u/#{user.username}"

        expect(response.status).to eq(200)
        expect(response.body).to include(user.username)
      end
    end
  end

  describe '#badges' do
    it "renders fine by default" do
      get "/u/#{user.username}/badges"
      expect(response.status).to eq(200)
    end

    it "fails if badges are disabled" do
      SiteSetting.enable_badges = false
      get "/u/#{user.username}/badges"
      expect(response.status).to eq(404)
    end
  end

  describe "#account_created" do
    it "returns a message when no session is present" do
      get "/u/account-created"

      expect(response.status).to eq(200)

      body = response.body

      expect(body).to match(I18n.t('activation.missing_session'))
    end

    it "redirects when the user is logged in" do
      sign_in(Fabricate(:user))
      get "/u/account-created"

      expect(response).to redirect_to("/")
    end

    context 'when cookies contains a destination URL' do
      it 'should redirect to the URL' do
        sign_in(Fabricate(:user))
        destination_url = 'http://thisisasite.com/somepath'
        cookies[:destination_url] = destination_url

        get "/u/account-created"

        expect(response).to redirect_to(destination_url)
      end
    end

    context "when the user account is created" do
      include ApplicationHelper

      it "returns the message when set in the session" do
        user = create_user
        get "/u/account-created"

        expect(response.status).to eq(200)

        expect(response.body).to have_tag("div#data-preloaded") do |element|
          json = JSON.parse(element.current_scope.attribute('data-preloaded').value)
          expect(json['accountCreated']).to include(
            "{\"message\":\"#{I18n.t("login.activate_email", email: user.email).gsub!("</", "<\\/")}\",\"show_controls\":true,\"username\":\"#{user.username}\",\"email\":\"#{user.email}\"}"
          )
        end
      end
    end
  end

  describe '#search_users' do
    fab!(:topic) { Fabricate :topic }
    let(:user)  { Fabricate :user, username: "joecabot", name: "Lawrence Tierney" }
    let(:post1) { Fabricate(:post, user: user, topic: topic) }

    before do
      SearchIndexer.enable
      post1
    end

    it "searches when provided the term only" do
      get "/u/search/users.json", params: { term: user.name.split(" ").last }
      expect(response.status).to eq(200)
      json = JSON.parse(response.body)
      expect(json["users"].map { |u| u["username"] }).to include(user.username)
    end

    it "searches when provided the topic only" do
      get "/u/search/users.json", params: { topic_id: topic.id }
      expect(response.status).to eq(200)
      json = JSON.parse(response.body)
      expect(json["users"].map { |u| u["username"] }).to include(user.username)
    end

    it "searches when provided the term and topic" do
      get "/u/search/users.json", params: {
        term: user.name.split(" ").last, topic_id: topic.id
      }

      expect(response.status).to eq(200)
      json = JSON.parse(response.body)
      expect(json["users"].map { |u| u["username"] }).to include(user.username)
    end

    it "searches only for users who have access to private topic" do
      searching_user = Fabricate(:user)
      privileged_user = Fabricate(:user, trust_level: 4, username: "joecabit", name: "Lawrence Tierney")
      privileged_group = Fabricate(:group)
      privileged_group.add(searching_user)
      privileged_group.add(privileged_user)
      privileged_group.save

      category = Fabricate(:category)
      category.set_permissions(privileged_group => :readonly)
      category.save

      private_topic = Fabricate(:topic, category: category)

      sign_in(searching_user)
      get "/u/search/users.json", params: {
        term: user.name.split(" ").last, topic_id: private_topic.id, topic_allowed_users: "true"
      }

      expect(response.status).to eq(200)
      json = JSON.parse(response.body)
      expect(json["users"].map { |u| u["username"] }).to_not include(user.username)
      expect(json["users"].map { |u| u["username"] }).to include(privileged_user.username)
    end

    it "interprets blank category id correctly" do
      pm_topic = Fabricate(:private_message_post).topic
      sign_in(pm_topic.user)
      get "/u/search/users.json", params: {
        term: "", topic_id: pm_topic.id, category_id: ""
      }
      expect(response.status).to eq(200)
    end

    context "when `enable_names` is true" do
      before do
        SiteSetting.enable_names = true
      end

      it "returns names" do
        get "/u/search/users.json", params: { term: user.name }
        json = JSON.parse(response.body)
        expect(json["users"].map { |u| u["name"] }).to include(user.name)
      end
    end

    context "when `enable_names` is false" do
      before do
        SiteSetting.enable_names = false
      end

      it "returns names" do
        get "/u/search/users.json", params: { term: user.name }
        json = JSON.parse(response.body)
        expect(json["users"].map { |u| u["name"] }).not_to include(user.name)
      end
    end

    context 'groups' do
      let!(:mentionable_group) do
        Fabricate(:group,
          mentionable_level: Group::ALIAS_LEVELS[:everyone],
          messageable_level: Group::ALIAS_LEVELS[:nobody],
          visibility_level: Group.visibility_levels[:public],
          name: 'aaa1'
        )
      end

      let!(:mentionable_group_2) do
        Fabricate(:group,
          mentionable_level: Group::ALIAS_LEVELS[:everyone],
          messageable_level: Group::ALIAS_LEVELS[:nobody],
          visibility_level: Group.visibility_levels[:logged_on_users],
          name: 'aaa2'
        )
      end

      let!(:messageable_group) do
        Fabricate(:group,
          mentionable_level: Group::ALIAS_LEVELS[:nobody],
          messageable_level: Group::ALIAS_LEVELS[:everyone],
          visibility_level: Group.visibility_levels[:logged_on_users],
          name: 'aaa3'
        )
      end

      describe 'when signed in' do
        before do
          sign_in(user)
        end

        it "does not search for groups if there is no term" do
          get "/u/search/users.json", params: { include_groups: "true" }

          expect(response.status).to eq(200)

          groups = JSON.parse(response.body)["groups"]
          expect(groups).to eq(nil)
        end

        it "only returns visible groups" do
          get "/u/search/users.json", params: { include_groups: "true", term: 'a' }

          expect(response.status).to eq(200)

          groups = JSON.parse(response.body)["groups"]

          expect(groups.map { |group| group['name'] })
            .to_not include(mentionable_group_2.name)
        end

        it "doesn't search for groups" do
          get "/u/search/users.json", params: {
            include_mentionable_groups: 'false',
            include_messageable_groups: 'false',
            term: 'a'
          }

          expect(response.status).to eq(200)
          expect(JSON.parse(response.body)).not_to have_key(:groups)
        end

        it "searches for messageable groups" do
          get "/u/search/users.json", params: {
            include_mentionable_groups: 'false',
            include_messageable_groups: 'true',
            term: 'a'
          }

          expect(response.status).to eq(200)

          expect(JSON.parse(response.body)["groups"].map { |group| group['name'] })
            .to contain_exactly(messageable_group.name, Group.find(Group::AUTO_GROUPS[:moderators]).name)
        end

        it 'searches for mentionable groups' do
          get "/u/search/users.json", params: {
            include_messageable_groups: 'false',
            include_mentionable_groups: 'true',
            term: 'a'
          }

          expect(response.status).to eq(200)

          groups = JSON.parse(response.body)["groups"]

          expect(groups.map { |group| group['name'] })
            .to contain_exactly(mentionable_group.name, mentionable_group_2.name)
        end
      end

      describe 'when not signed in' do
        it 'should not include mentionable/messageable groups' do
          get "/u/search/users.json", params: {
            include_mentionable_groups: 'false',
            include_messageable_groups: 'false',
            term: 'a'
          }

          expect(response.status).to eq(200)
          expect(JSON.parse(response.body)).not_to have_key(:groups)

          get "/u/search/users.json", params: {
            include_mentionable_groups: 'false',
            include_messageable_groups: 'true',
            term: 'a'
          }

          expect(response.status).to eq(200)
          expect(JSON.parse(response.body)).not_to have_key(:groups)

          get "/u/search/users.json", params: {
            include_messageable_groups: 'false',
            include_mentionable_groups: 'true',
            term: 'a'
          }

          expect(response.status).to eq(200)
          expect(JSON.parse(response.body)).not_to have_key(:groups)
        end
      end

      describe 'when searching by group name' do
        fab!(:exclusive_group) { Fabricate(:group) }

        it 'return results if the user is a group member' do
          exclusive_group.add(user)

          get "/u/search/users.json", params: {
            group: exclusive_group.name,
            term: user.username
          }

          expect(users_found).to contain_exactly(user.username)
        end

        it 'does not return results if the user is not a group member' do
          get "/u/search/users.json", params: {
            group: exclusive_group.name,
            term: user.username
          }

          expect(users_found).to be_empty
        end

        it 'returns results if the user is member of one of the groups' do
          exclusive_group.add(user)

          get "/u/search/users.json", params: {
            groups: [exclusive_group.name],
            term: user.username
          }

          expect(users_found).to contain_exactly(user.username)
        end

        it 'does not return results if the user is not a member of the groups' do
          get "/u/search/users.json", params: {
            groups: [exclusive_group.name],
            term: user.username
          }

          expect(users_found).to be_empty
        end

        def users_found
          JSON.parse(response.body)['users'].map { |u| u['username'] }
        end
      end
    end
  end

  describe '#user_preferences_redirect' do
    it 'requires the user to be logged in' do
      get '/user_preferences'
      expect(response.status).to eq(404)
    end

    it "redirects to their profile when logged in" do
      sign_in(user)
      get '/user_preferences'
      expect(response).to redirect_to("/u/#{user.username_lower}/preferences")
    end
  end

  describe '#email_login' do
    before do
      SiteSetting.enable_local_logins_via_email = true
    end

    it "enqueues the right email" do
      post "/u/email-login.json", params: { login: user.email }

      expect(response.status).to eq(200)
      expect(JSON.parse(response.body)['user_found']).to eq(true)

      job_args = Jobs::CriticalUserEmail.jobs.last["args"].first

      expect(job_args["user_id"]).to eq(user.id)
      expect(job_args["type"]).to eq("email_login")
      expect(job_args["email_token"]).to eq(user.email_tokens.last.token)
    end

    describe 'when enable_local_logins_via_email is disabled' do
      before do
        SiteSetting.enable_local_logins_via_email = false
      end

      it 'should return the right response' do
        post "/u/email-login.json", params: { login: user.email }

        expect(response.status).to eq(404)
      end
    end

    describe 'when username or email is not valid' do
      it 'should not enqueue the email to login' do
        post "/u/email-login.json", params: { login: '@random' }

        expect(response.status).to eq(200)
        expect(JSON.parse(response.body)['user_found']).to eq(false)
        expect(Jobs::CriticalUserEmail.jobs).to eq([])
      end
    end

    describe 'when hide_email_address_taken is true' do
      it 'should return the right response' do
        SiteSetting.hide_email_address_taken = true
        post "/u/email-login.json", params: { login: user.email }

        expect(response.status).to eq(200)
        expect(JSON.parse(response.body).has_key?('user_found')).to eq(false)
      end
    end

    describe "when user is already logged in" do
      it 'should redirect to the root path' do
        sign_in(user)
        post "/u/email-login.json", params: { login: user.email }

        expect(response).to redirect_to("/")
      end
    end
  end

  describe '#create_second_factor_totp' do
    context 'when not logged in' do
      it 'should return the right response' do
        post "/users/second_factors.json", params: {
          password: 'wrongpassword'
        }

        expect(response.status).to eq(403)
      end
    end

    context 'when logged in' do
      before do
        sign_in(user)
      end

      describe 'create 2fa request' do
        it 'fails on incorrect password' do
          ApplicationController.any_instance.expects(:secure_session).returns("confirmed-password-#{user.id}" => "false")
          post "/users/create_second_factor_totp.json"

          expect(response.status).to eq(403)
        end

        describe 'when local logins are disabled' do
          it 'should return the right response' do
            SiteSetting.enable_local_logins = false

            post "/users/create_second_factor_totp.json"

            expect(response.status).to eq(404)
          end
        end

        describe 'when SSO is enabled' do
          it 'should return the right response' do
            SiteSetting.sso_url = 'http://someurl.com'
            SiteSetting.enable_sso = true

            post "/users/create_second_factor_totp.json"

            expect(response.status).to eq(404)
          end
        end

        it 'succeeds on correct password' do
          ApplicationController.any_instance.stubs(:secure_session).returns("confirmed-password-#{user.id}" => "true")
          post "/users/create_second_factor_totp.json"

          expect(response.status).to eq(200)

          response_body = JSON.parse(response.body)

          expect(response_body['key']).to be_present
          expect(response_body['qr']).to be_present
        end
      end
    end
  end

  describe '#update_second_factor' do
    let(:user_second_factor) { Fabricate(:user_second_factor_totp, user: user) }

    context 'when not logged in' do
      it 'should return the right response' do
        put "/users/second_factor.json"

        expect(response.status).to eq(403)
      end
    end

    context 'when logged in' do
      before do
        sign_in(user)
        user_second_factor
      end

      context 'when user has totp setup' do
        context 'when token is missing' do
          it 'returns the right response' do
            put "/users/second_factor.json", params: {
              disable: 'true',
              second_factor_target: UserSecondFactor.methods[:totp],
              id: user_second_factor.id
            }

            expect(response.status).to eq(403)
          end
        end

        context 'when token is valid' do
          before do
            ApplicationController.any_instance.stubs(:secure_session).returns("confirmed-password-#{user.id}" => "true")
          end
          it 'should allow second factor for the user to be renamed' do
            put "/users/second_factor.json", params: {
                  name: 'renamed',
                  second_factor_target: UserSecondFactor.methods[:totp],
                  id: user_second_factor.id
                }

            expect(response.status).to eq(200)
            expect(user.reload.user_second_factors.totps.first.name).to eq("renamed")
          end

          it 'should allow second factor for the user to be disabled' do
            put "/users/second_factor.json", params: {
                  disable: 'true',
                  second_factor_target: UserSecondFactor.methods[:totp],
                  id: user_second_factor.id
            }

            expect(response.status).to eq(200)
            expect(user.reload.user_second_factors.totps.first).to eq(nil)
          end
        end
      end

      context "when user is updating backup codes" do
        context 'when token is missing' do
          it 'returns the right response' do
            put "/users/second_factor.json", params: {
              second_factor_target: UserSecondFactor.methods[:backup_codes]
            }

            expect(response.status).to eq(403)
          end
        end

        context 'when token is valid' do
          before do
            ApplicationController.any_instance.stubs(:secure_session).returns("confirmed-password-#{user.id}" => "true")
          end
          it 'should allow second factor backup for the user to be disabled' do
            put "/users/second_factor.json", params: {
                  second_factor_target: UserSecondFactor.methods[:backup_codes],
                  disable: 'true'
            }

            expect(response.status).to eq(200)
            expect(user.reload.user_second_factors.backup_codes).to be_empty
          end
        end
      end
    end
  end

  describe '#create_second_factor_backup' do
    let(:user_second_factor) { Fabricate(:user_second_factor_totp, user: user) }

    context 'when not logged in' do
      it 'should return the right response' do
        put "/users/second_factors_backup.json", params: {
          second_factor_token: 'wrongtoken',
          second_factor_method: UserSecondFactor.methods[:totp]
        }

        expect(response.status).to eq(403)
      end
    end

    context 'when logged in' do
      before do
        sign_in(user)
      end

      describe 'create 2fa request' do
        it 'fails on incorrect password' do
          ApplicationController.any_instance.expects(:secure_session).returns("confirmed-password-#{user.id}" => "false")
          put "/users/second_factors_backup.json"

          expect(response.status).to eq(403)
        end

        describe 'when local logins are disabled' do
          it 'should return the right response' do
            SiteSetting.enable_local_logins = false

            put "/users/second_factors_backup.json"

            expect(response.status).to eq(404)
          end
        end

        describe 'when SSO is enabled' do
          it 'should return the right response' do
            SiteSetting.sso_url = 'http://someurl.com'
            SiteSetting.enable_sso = true

            put "/users/second_factors_backup.json"

            expect(response.status).to eq(404)
          end
        end

        it 'succeeds on correct password' do
          ApplicationController.any_instance.expects(:secure_session).returns("confirmed-password-#{user.id}" => "true")

          put "/users/second_factors_backup.json"

          expect(response.status).to eq(200)

          response_body = JSON.parse(response.body)

          # we use SecureRandom.hex(16) for backup codes, ensure this continues to be the case
          expect(response_body['backup_codes'].map(&:length)).to eq([32] * 10)
        end
      end
    end
  end

  describe "#create_second_factor_security_key" do
    it "stores the challenge in the session and returns challenge data, user id, and supported algorithms" do
      create_second_factor_security_key
      secure_session = read_secure_session
      response_parsed = JSON.parse(response.body)
      expect(response_parsed["challenge"]).to eq(
        Webauthn.challenge(user, secure_session)
      )
      expect(response_parsed["rp_id"]).to eq(
        Webauthn.rp_id(user, secure_session)
      )
      expect(response_parsed["rp_name"]).to eq(
        Webauthn.rp_name(user, secure_session)
      )
      expect(response_parsed["user_secure_id"]).to eq(
        user.reload.create_or_fetch_secure_identifier
      )
      expect(response_parsed["supported_algoriths"]).to eq(
        ::Webauthn::SUPPORTED_ALGORITHMS
      )
    end

    context "if the user has security key credentials already" do
      let!(:user_security_key) { Fabricate(:user_security_key_with_random_credential, user: user) }

      it "returns those existing active credentials" do
        create_second_factor_security_key
        response_parsed = JSON.parse(response.body)
        expect(response_parsed["existing_active_credential_ids"]).to eq(
          [user_security_key.credential_id]
        )
      end
    end
  end

  describe "#register_second_factor_security_key" do
    context "when creation parameters are valid" do
      it "creates a security key for the user" do
        simulate_localhost_webauthn_challenge
        create_second_factor_security_key
        response_parsed = JSON.parse(response.body)

        post "/u/register_second_factor_security_key.json", params: valid_security_key_create_post_data

        expect(user.security_keys.count).to eq(1)
        expect(user.security_keys.last.credential_id).to eq(valid_security_key_create_post_data[:rawId])
        expect(user.security_keys.last.name).to eq(valid_security_key_create_post_data[:name])
      end
    end

    context "when the creation parameters are invalid" do
      it "shows a security key error and does not create a key" do
        stub_as_dev_localhost
        create_second_factor_security_key
        response_parsed = JSON.parse(response.body)

        post "/u/register_second_factor_security_key.json", params: {
          id: "bad id",
          rawId: "bad rawId",
          type: "public-key",
          attestation: "bad attestation",
          clientData: Base64.encode64('{"bad": "json"}'),
          name: "My Bad Key"
        }

        expect(user.security_keys.count).to eq(0)
        expect(JSON.parse(response.body)["error"]).to eq(I18n.t("webauthn.validation.invalid_type_error"))
      end
    end
  end

  describe '#revoke_account' do
    fab!(:other_user) { Fabricate(:user) }
    it 'errors for unauthorised users' do
      post "/u/#{user.username}/preferences/revoke-account.json", params: {
        provider_name: 'facebook'
      }
      expect(response.status).to eq(403)

      sign_in(other_user)

      post "/u/#{user.username}/preferences/revoke-account.json", params: {
        provider_name: 'facebook'
      }
      expect(response.status).to eq(403)
    end

    context 'while logged in' do
      before do
        sign_in(user)
      end

      it 'returns an error when there is no matching account' do
        post "/u/#{user.username}/preferences/revoke-account.json", params: {
          provider_name: 'facebook'
        }
        expect(response.status).to eq(404)
      end

      context "with fake provider" do
        let(:authenticator) do
          Class.new(Auth::Authenticator) do
            attr_accessor :can_revoke
            def name
              "testprovider"
            end

            def enabled?
              true
            end

            def description_for_user(user)
              "an account"
            end

            def can_revoke?
              can_revoke
            end

            def revoke(user, skip_remote: false)
              true
            end
          end.new
        end

        before do
          DiscoursePluginRegistry.register_auth_provider(Auth::AuthProvider.new(authenticator: authenticator))
        end

        after do
          DiscoursePluginRegistry.reset!
        end

        it 'returns an error when revoking is not allowed' do
          authenticator.can_revoke = false

          post "/u/#{user.username}/preferences/revoke-account.json", params: {
            provider_name: 'testprovider'
          }
          expect(response.status).to eq(404)

          authenticator.can_revoke = true
          post "/u/#{user.username}/preferences/revoke-account.json", params: {
            provider_name: 'testprovider'
          }
          expect(response.status).to eq(200)
        end

        it 'works' do
          authenticator.can_revoke = true

          post "/u/#{user.username}/preferences/revoke-account.json", params: {
            provider_name: 'testprovider'
          }
          expect(response.status).to eq(200)
        end
      end

    end

  end

  describe '#revoke_auth_token' do

    context 'while logged in' do
      before do
        2.times { sign_in(user) }
      end

      it 'logs user out' do
        ids = user.user_auth_tokens.order(:created_at).pluck(:id)

        post "/u/#{user.username}/preferences/revoke-auth-token.json",
          params: { token_id: ids[0] }

        expect(response.status).to eq(200)

        user.user_auth_tokens.reload
        expect(user.user_auth_tokens.count).to eq(1)
        expect(user.user_auth_tokens.first.id).to eq(ids[1])
      end

      it 'does not let user log out of current session' do
        token = UserAuthToken.generate!(user_id: user.id)
        env = Rack::MockRequest.env_for("/", "HTTP_COOKIE" => "_t=#{token.unhashed_auth_token};")
        Guardian.any_instance.stubs(:request).returns(Rack::Request.new(env))

        post "/u/#{user.username}/preferences/revoke-auth-token.json", params: { token_id: token.id }

        expect(response.status).to eq(400)
      end

      it 'logs user out from everywhere if token_id is not present' do
        post "/u/#{user.username}/preferences/revoke-auth-token.json"

        expect(response.status).to eq(200)
        expect(user.user_auth_tokens.count).to eq(0)
      end

    end

  end

  describe '#list_second_factors' do
    before do
      sign_in(user)
    end

    context 'when SSO is enabled' do
      before do
        SiteSetting.sso_url = 'https://discourse.test/sso'
        SiteSetting.enable_sso = true
      end

      it 'does not allow access' do
        post "/u/second_factors.json"
        expect(response.status).to eq(404)
      end
    end

    context 'when local logins are not enabled' do
      before do
        SiteSetting.enable_local_logins = false
      end

      it 'does not allow access' do
        post "/u/second_factors.json"
        expect(response.status).to eq(404)
      end
    end

    context 'when the site settings allow second factors' do
      before do
        SiteSetting.enable_local_logins = true
        SiteSetting.enable_sso = false
      end

      context 'when the password parameter is not provided' do
        let(:password) { '' }

        before do
          post "/u/second_factors.json", params: { password: password }
        end

        it 'returns password required response' do
          expect(response.status).to eq(200)
          response_body = JSON.parse(response.body)
          expect(response_body['password_required']).to eq(true)
        end
      end

      context 'when the password is provided' do
        let(:user) { Fabricate(:user, password: '8555039dd212cc66ec68') }

        context 'when the password is correct' do
          let(:password) { '8555039dd212cc66ec68' }

          it 'returns a list of enabled totps and security_key second factors' do
            totp_second_factor = Fabricate(:user_second_factor_totp, user: user)
            security_key_second_factor = Fabricate(:user_security_key, user: user, factor_type: UserSecurityKey.factor_types[:second_factor])

            post "/u/second_factors.json", params: { password: password }

            expect(response.status).to eq(200)
            response_body = JSON.parse(response.body)
            expect(response_body['totps'].map { |second_factor| second_factor['id'] }).to include(totp_second_factor.id)
            expect(response_body['security_keys'].map { |second_factor| second_factor['id'] }).to include(security_key_second_factor.id)
          end
        end

        context 'when the password is not correct' do
          let(:password) { 'wrongpassword' }

          it 'returns the incorrect password response' do

            post "/u/second_factors.json", params: { password: password }

            response_body = JSON.parse(response.body)
            expect(response_body['error']).to eq(
              I18n.t("login.incorrect_password")
            )
          end
        end
      end
    end
  end

  describe '#feature_topic' do
    fab!(:topic) { Fabricate(:topic) }
    fab!(:other_user) { Fabricate(:user) }
    fab!(:private_message) { Fabricate(:private_message_topic, user: other_user) }
    fab!(:category) { Fabricate(:category_with_definition) }

    describe "site setting enabled" do
      before do
        SiteSetting.allow_featured_topic_on_user_profiles = true
      end

      it 'requires the user to be logged in' do
        put "/u/#{user.username}/feature-topic.json", params: { topic_id: topic.id }
        expect(response.status).to eq(403)
      end

      it 'returns an error if the the current user does not have access' do
        sign_in(user)
        topic.update(user_id: other_user.id)
        put "/u/#{user.username}/feature-topic.json", params: { topic_id: topic.id }
        expect(response.status).to eq(403)
      end

      it 'returns an error if the user did not create the topic' do
        sign_in(user)
        topic.update(user_id: other_user.id)
        put "/u/#{other_user.username}/feature-topic.json", params: { topic_id: topic.id }
        expect(response.status).to eq(403)
      end

      it 'returns an error if the topic is a PM' do
        sign_in(other_user)
        put "/u/#{other_user.username}/feature-topic.json", params: { topic_id: private_message.id }
        expect(response.status).to eq(403)
      end

      it "returns an error if the topic's category is read_restricted" do
        sign_in(user)
        category.set_permissions({})
        topic.update(category_id: category.id)
        put "/u/#{other_user.username}/feature-topic.json", params: { topic_id: topic.id }
        expect(response.status).to eq(403)
      end

      it 'sets the user_profiles featured_topic correctly' do
        sign_in(user)
        topic.update(user_id: user.id)
        put "/u/#{user.username}/feature-topic.json", params: { topic_id: topic.id }
        expect(response.status).to eq(200)
        expect(user.user_profile.featured_topic).to eq topic
      end

      describe "site setting disabled" do
        before do
          SiteSetting.allow_featured_topic_on_user_profiles = false
        end

        it "does not allow setting featured_topic for user_profiles" do
          sign_in(user)
          topic.update(user_id: user.id)
          put "/u/#{user.username}/feature-topic.json", params: { topic_id: topic.id }
          expect(response.status).to eq(403)
        end
      end
    end
  end

  describe '#clear_featured_topic' do
    fab!(:topic) { Fabricate(:topic) }
    fab!(:other_user) { Fabricate(:user) }

    it 'requires the user to be logged in' do
      put "/u/#{user.username}/clear-featured-topic.json"
      expect(response.status).to eq(403)
    end

    it 'returns an error if the the current user does not have access' do
      sign_in(user)
      topic.update(user_id: other_user.id)
      put "/u/#{other_user.username}/clear-featured-topic.json"
      expect(response.status).to eq(403)
    end

    it 'clears the user_profiles featured_topic correctly' do
      sign_in(user)
      topic.update(user: user)
      put "/u/#{user.username}/clear-featured-topic.json"
      expect(response.status).to eq(200)
      expect(user.user_profile.featured_topic).to eq nil
    end
  end

  def create_second_factor_security_key
    sign_in(user)
    UsersController.any_instance.stubs(:secure_session_confirmed?).returns(true)
    post "/u/create_second_factor_security_key.json"
  end
end<|MERGE_RESOLUTION|>--- conflicted
+++ resolved
@@ -419,10 +419,6 @@
 
         it 'changes password with valid security key challenge and authentication' do
           put "/u/password-reset/#{token}.json", params: {
-<<<<<<< HEAD
-            password: 'hg9ow8yHG32O',
-            security_key_credential: valid_security_key_auth_post_data,
-=======
             password: 'hg9ow8yHG32O',
             second_factor_token: valid_security_key_auth_post_data,
             second_factor_method: UserSecondFactor.methods[:security_key]
@@ -439,7 +435,6 @@
           put "/u/password-reset/#{token}.json", params: {
             password: 'hg9ow8yHG32O',
             second_factor_token: 'blah',
->>>>>>> cca654fc
             second_factor_method: UserSecondFactor.methods[:security_key]
           }
 
@@ -575,129 +570,6 @@
         expect(response_body).to_not match(I18n.t("login.second_factor_description"))
       end
     end
-<<<<<<< HEAD
-
-    context 'logs in admin' do
-      it 'does not log in admin with invalid token' do
-        SiteSetting.sso_url = "https://www.example.com/sso"
-        SiteSetting.enable_sso = true
-        get "/u/admin-login/invalid"
-        expect(session[:current_user_id]).to be_blank
-      end
-
-      context 'valid token' do
-        it 'does log in admin with SSO disabled' do
-          SiteSetting.enable_sso = false
-          token = admin.email_tokens.create(email: admin.email).token
-
-          get "/u/admin-login/#{token}"
-          expect(response).to redirect_to('/')
-          expect(session[:current_user_id]).to eq(admin.id)
-        end
-
-        it 'logs in admin with SSO enabled' do
-          SiteSetting.sso_url = "https://www.example.com/sso"
-          SiteSetting.enable_sso = true
-          token = admin.email_tokens.create(email: admin.email).token
-
-          get "/u/admin-login/#{token}"
-          expect(response).to redirect_to('/')
-          expect(session[:current_user_id]).to eq(admin.id)
-        end
-      end
-
-      describe 'when 2 factor authentication is enabled' do
-        fab!(:second_factor) { Fabricate(:user_second_factor_totp, user: admin) }
-        fab!(:email_token) { Fabricate(:email_token, user: admin) }
-
-        it 'does not log in when token required' do
-          second_factor
-          get "/u/admin-login/#{email_token.token}"
-          expect(response).not_to redirect_to('/')
-          expect(session[:current_user_id]).not_to eq(admin.id)
-          expect(response.body).to include(I18n.t('login.second_factor_description'))
-        end
-
-        describe 'invalid 2 factor token' do
-          it 'should display the right error' do
-            second_factor
-
-            put "/u/admin-login/#{email_token.token}", params: {
-              second_factor_token: '13213',
-              second_factor_method: UserSecondFactor.methods[:totp]
-            }
-
-            expect(response.status).to eq(200)
-            expect(response.body).to include(I18n.t('login.second_factor_description'))
-            expect(response.body).to include(I18n.t('login.invalid_second_factor_code'))
-          end
-        end
-
-        it 'logs in when a valid 2-factor token is given' do
-          put "/u/admin-login/#{email_token.token}", params: {
-            second_factor_token: ROTP::TOTP.new(second_factor.data).now,
-            second_factor_method: UserSecondFactor.methods[:totp]
-          }
-
-          expect(response).to redirect_to('/')
-          expect(session[:current_user_id]).to eq(admin.id)
-        end
-      end
-
-      describe 'when security key authentication required' do
-        fab!(:email_token) { Fabricate(:email_token, user: admin) }
-        let!(:security_key) do
-          Fabricate(
-            :user_security_key,
-            user: admin,
-            credential_id: valid_security_key_data[:credential_id],
-            public_key: valid_security_key_data[:public_key]
-          )
-        end
-
-        before do
-          simulate_localhost_webauthn_challenge
-
-          # store challenge in secure session by visiting the admin login page
-          get "/u/admin-login/#{email_token.token}"
-        end
-
-        it 'does not log in when token required' do
-          expect(response).not_to redirect_to('/')
-          expect(session[:current_user_id]).not_to eq(admin.id)
-          expect(response.body).to include(I18n.t('login.security_key_authenticate'))
-        end
-
-        describe 'invalid security key' do
-          it 'should display the right error' do
-            put "/u/admin-login/#{email_token.token}", params: {
-              security_key_credential: {
-                signature: 'bad',
-                clientData: 'bad',
-                authenticatorData: 'bad',
-                credentialId: 'bad'
-              }.to_json,
-              second_factor_method: UserSecondFactor.methods[:security_key]
-            }
-
-            expect(response.status).to eq(200)
-            expect(response.body).to include(I18n.t('webauthn.validation.not_found_error'))
-          end
-        end
-
-        it 'logs in when a valid security key is given' do
-          put "/u/admin-login/#{email_token.token}", params: {
-            security_key_credential: valid_security_key_auth_post_data.to_json,
-            second_factor_method: UserSecondFactor.methods[:security_key]
-          }
-
-          expect(response).to redirect_to('/')
-          expect(session[:current_user_id]).to eq(admin.id)
-        end
-      end
-    end
-=======
->>>>>>> cca654fc
   end
 
   describe '#toggle_anon' do
