--- conflicted
+++ resolved
@@ -157,7 +157,6 @@
     historyController.set("topicController", this.controllerFor("topic"));
   },
 
-<<<<<<< HEAD
   @action
   showGrantBadgeModal() {
     showModal("grant-badge", {
@@ -165,15 +164,43 @@
       title: "admin.badges.grant_badge",
     });
   },
-=======
-      const topic = this.modelFor("topic");
-
-      if (topic && currentPost) {
-        let postUrl;
-
-        if (currentPost > 1) {
-          postUrl = topic.urlForPostNumber(currentPost);
-        } else {
+
+  @action
+  showRawEmail(model) {
+    showModal("raw-email", { model });
+    this.controllerFor("raw_email").loadRawEmail(model.get("id"));
+  },
+
+  @action
+  moveToTopic() {
+    showModal("move-to-topic", {
+      model: this.modelFor("topic"),
+      title: "topic.move_to.title",
+    });
+  },
+
+  @action
+  changeOwner() {
+    showModal("change-owner", {
+      model: this.modelFor("topic"),
+      title: "topic.change_owner.title",
+    });
+  },
+
+  // Use replaceState to update the URL once it changes
+  @action
+  postChangedRoute(currentPost) {
+    // do nothing if we are transitioning to another route
+    if (this.isTransitioning || TopicRoute.disableReplaceState) {
+      return;
+    }
+
+    const topic = this.modelFor("topic");
+    if (topic && currentPost) {
+      let postUrl ;
+      if (currentPost > 1) {
+        postUrl = topic.urlForPostNumber(currentPost);
+      }else {
           postUrl = topic.url;
         }
 
@@ -194,44 +221,6 @@
             postUrl += `?${searchParams.toString()}`;
           }
         }
->>>>>>> 69ec6899
-
-  @action
-  showRawEmail(model) {
-    showModal("raw-email", { model });
-    this.controllerFor("raw_email").loadRawEmail(model.get("id"));
-  },
-
-  @action
-  moveToTopic() {
-    showModal("move-to-topic", {
-      model: this.modelFor("topic"),
-      title: "topic.move_to.title",
-    });
-  },
-
-  @action
-  changeOwner() {
-    showModal("change-owner", {
-      model: this.modelFor("topic"),
-      title: "topic.change_owner.title",
-    });
-  },
-
-  // Use replaceState to update the URL once it changes
-  @action
-  postChangedRoute(currentPost) {
-    // do nothing if we are transitioning to another route
-    if (this.isTransitioning || TopicRoute.disableReplaceState) {
-      return;
-    }
-
-    const topic = this.modelFor("topic");
-    if (topic && currentPost) {
-      let postUrl = topic.get("url");
-      if (currentPost > 1) {
-        postUrl += "/" + currentPost;
-      }
 
       cancel(this.scheduledReplace);
 
