require_dependency 'slug'
require_dependency 'avatar_lookup'
require_dependency 'topic_view'
require_dependency 'rate_limiter'
require_dependency 'text_sentinel'
require_dependency 'text_cleaner'
require_dependency 'archetype'
require_dependency 'html_prettify'
require_dependency 'discourse_tagging'
require_dependency 'search_indexer'
require_dependency 'list_controller'
require_dependency 'topic_posters_summary'
require_dependency 'topic_featured_users'

class Topic < ActiveRecord::Base
  class UserExists < StandardError; end
  include ActionView::Helpers::SanitizeHelper
  include RateLimiter::OnCreateRecord
  include HasCustomFields
  include Trashable
  include Searchable
  include LimitedEdit
  extend Forwardable

  def_delegator :featured_users, :user_ids, :featured_user_ids
  def_delegator :featured_users, :choose, :feature_topic_users

  def_delegator :notifier, :watch!, :notify_watch!
  def_delegator :notifier, :track!, :notify_tracking!
  def_delegator :notifier, :regular!, :notify_regular!
  def_delegator :notifier, :mute!, :notify_muted!
  def_delegator :notifier, :toggle_mute, :toggle_mute

  attr_accessor :allowed_user_ids, :tags_changed, :includes_destination_category

  DiscourseEvent.on(:site_setting_saved) do |site_setting|
    if site_setting.name.to_s == "slug_generation_method" && site_setting.saved_change_to_value?
      Scheduler::Defer.later("Null topic slug") do
        Topic.update_all(slug: nil)
      end
    end
  end

  def self.max_sort_order
    @max_sort_order ||= (2**31) - 1
  end

  def self.max_fancy_title_length
    400
  end

  def featured_users
    @featured_users ||= TopicFeaturedUsers.new(self)
  end

  def trash!(trashed_by = nil)
    if deleted_at.nil?
      update_category_topic_count_by(-1)
      CategoryTagStat.topic_deleted(self) if self.tags.present?
    end
    super(trashed_by)
    update_flagged_posts_count
    self.topic_embed.trash! if has_topic_embed?
  end

  def recover!
    unless deleted_at.nil?
      update_category_topic_count_by(1)
      CategoryTagStat.topic_recovered(self) if self.tags.present?
    end
    super
    update_flagged_posts_count
    unless (topic_embed = TopicEmbed.with_deleted.find_by_topic_id(id)).nil?
      topic_embed.recover!
    end
  end

  rate_limit :default_rate_limiter
  rate_limit :limit_topics_per_day
  rate_limit :limit_private_messages_per_day

  validates :title, if: Proc.new { |t| t.new_record? || t.title_changed? },
                    presence: true,
                    topic_title_length: true,
                    censored_words: true,
                    quality_title: { unless: :private_message? },
                    max_emojis: true,
                    unique_among: { unless: Proc.new { |t| (SiteSetting.allow_duplicate_topic_titles? || t.private_message?) },
                                    message: :has_already_been_used,
                                    allow_blank: true,
                                    case_sensitive: false,
                                    collection: Proc.new { Topic.listable_topics } }

  validates :category_id,
            presence: true,
            exclusion: {
              in: Proc.new { [SiteSetting.uncategorized_category_id] }
            },
            if: Proc.new { |t|
              (t.new_record? || t.category_id_changed?) &&
              !SiteSetting.allow_uncategorized_topics &&
              (t.archetype.nil? || t.regular?) &&
              (!t.user_id || !t.user.staff?)
            }

  validates :featured_link, allow_nil: true, url: true
  validate if: :featured_link do
    errors.add(:featured_link, :invalid_category) unless !featured_link_changed? ||
      Guardian.new.can_edit_featured_link?(category_id)
  end

  before_validation do
    self.title = TextCleaner.clean_title(TextSentinel.title_sentinel(title).text) if errors[:title].empty?
    self.featured_link = self.featured_link.strip.presence if self.featured_link
  end

  belongs_to :category
  has_many :category_users, through: :category
  has_many :posts
  has_many :ordered_posts, -> { order(post_number: :asc) }, class_name: "Post"
  has_many :topic_allowed_users
  has_many :topic_allowed_groups

  has_many :group_archived_messages, dependent: :destroy
  has_many :user_archived_messages, dependent: :destroy

  has_many :allowed_groups, through: :topic_allowed_groups, source: :group
  has_many :allowed_group_users, through: :allowed_groups, source: :users
  has_many :allowed_users, through: :topic_allowed_users, source: :user
  has_many :queued_posts

  has_many :topic_tags
  has_many :tags, through: :topic_tags, dependent: :destroy # dependent destroy applies to the topic_tags records
  has_many :tag_users, through: :tags

  has_one :top_topic
  has_one :shared_draft, dependent: :destroy

  belongs_to :user
  belongs_to :last_poster, class_name: 'User', foreign_key: :last_post_user_id
  belongs_to :featured_user1, class_name: 'User', foreign_key: :featured_user1_id
  belongs_to :featured_user2, class_name: 'User', foreign_key: :featured_user2_id
  belongs_to :featured_user3, class_name: 'User', foreign_key: :featured_user3_id
  belongs_to :featured_user4, class_name: 'User', foreign_key: :featured_user4_id

  has_many :topic_users
  has_many :topic_links
  has_many :topic_invites
  has_many :invites, through: :topic_invites, source: :invite
  has_many :topic_timers, dependent: :destroy

  has_one :user_warning
  has_one :first_post, -> { where post_number: 1 }, class_name: 'Post'
  has_one :topic_search_data
  has_one :topic_embed, dependent: :destroy

  # When we want to temporarily attach some data to a forum topic (usually before serialization)
  attr_accessor :user_data

  attr_accessor :posters  # TODO: can replace with posters_summary once we remove old list code
  attr_accessor :participants
  attr_accessor :topic_list
  attr_accessor :meta_data
  attr_accessor :include_last_poster
  attr_accessor :import_mode # set to true to optimize creation and save for imports

  # The regular order
  scope :topic_list_order, -> { order('topics.bumped_at desc') }

  # Return private message topics
  scope :private_messages, -> { where(archetype: Archetype.private_message) }

  scope :listable_topics, -> { where('topics.archetype <> ?', Archetype.private_message) }

  scope :by_newest, -> { order('topics.created_at desc, topics.id desc') }

  scope :visible, -> { where(visible: true) }

  scope :created_since, lambda { |time_ago| where('topics.created_at > ?', time_ago) }

  scope :secured, lambda { |guardian = nil|
    ids = guardian.secure_category_ids if guardian

    # Query conditions
    condition = if ids.present?
      ["NOT read_restricted OR id IN (:cats)", cats: ids]
    else
      ["NOT read_restricted"]
    end

    where("topics.category_id IS NULL OR topics.category_id IN (SELECT id FROM categories WHERE #{condition[0]})", condition[1])
  }

  scope :with_subtype, ->(subtype) { where('topics.subtype = ?', subtype) }

  attr_accessor :ignore_category_auto_close
  attr_accessor :skip_callbacks

  before_create do
    initialize_default_values
  end

  after_create do
    unless skip_callbacks
      changed_to_category(category)
      advance_draft_sequence
    end
  end

  before_save do
    unless skip_callbacks
      ensure_topic_has_a_category
    end
    if title_changed?
      write_attribute :fancy_title, Topic.fancy_title(title)
    end

    if category_id_changed? || new_record?
      inherit_auto_close_from_category
    end
  end

  after_save do
    banner = "banner".freeze

    if archetype_before_last_save == banner || archetype == banner
      ApplicationController.banner_json_cache.clear
    end

    if tags_changed || saved_change_to_attribute?(:category_id)

      SearchIndexer.queue_post_reindex(self.id)

      if tags_changed
        TagUser.auto_watch(topic_id: id)
        TagUser.auto_track(topic_id: id)
        self.tags_changed = false
      end
    end

    SearchIndexer.index(self)
    UserActionCreator.log_topic(self)
  end

  after_update do
    if saved_changes[:category_id] && self.tags.present?
      CategoryTagStat.topic_moved(self, *saved_changes[:category_id])
    end
  end

  def initialize_default_values
    self.bumped_at ||= Time.now
    self.last_post_user_id ||= user_id
  end

  def inherit_auto_close_from_category
    if !self.closed &&
       !@ignore_category_auto_close &&
       self.category &&
       self.category.auto_close_hours &&
       !public_topic_timer&.execute_at

      self.set_or_create_timer(
        TopicTimer.types[:close],
        self.category.auto_close_hours,
        based_on_last_post: self.category.auto_close_based_on_last_post
      )
    end
  end

  def advance_draft_sequence
    if self.private_message?
      DraftSequence.next!(user, Draft::NEW_PRIVATE_MESSAGE)
    else
      DraftSequence.next!(user, Draft::NEW_TOPIC)
    end
  end

  def ensure_topic_has_a_category
    if category_id.nil? && (archetype.nil? || self.regular?)
      self.category_id = SiteSetting.uncategorized_category_id
    end
  end

  def self.visible_post_types(viewed_by = nil)
    types = Post.types
    result = [types[:regular], types[:moderator_action], types[:small_action]]
    result << types[:whisper] if viewed_by&.staff?
    result
  end

  def self.top_viewed(max = 10)
    Topic.listable_topics.visible.secured.order('views desc').limit(max)
  end

  def self.recent(max = 10)
    Topic.listable_topics.visible.secured.order('created_at desc').limit(max)
  end

  def self.count_exceeds_minimum?
    count > SiteSetting.minimum_topics_similar
  end

  def best_post
    posts.where(post_type: Post.types[:regular], user_deleted: false).order('score desc nulls last').limit(1).first
  end

  def has_flags?
    FlagQuery.flagged_post_actions(filter: "active")
      .where("topics.id" => id)
      .exists?
  end

  def is_official_warning?
    subtype == TopicSubtype.moderator_warning
  end

  # all users (in groups or directly targetted) that are going to get the pm
  def all_allowed_users
    moderators_sql = " UNION #{User.moderators.to_sql}" if private_message? && (has_flags? || is_official_warning?)
    User.from("(#{allowed_users.to_sql} UNION #{allowed_group_users.to_sql}#{moderators_sql}) as users")
  end

  # Additional rate limits on topics: per day and private messages per day
  def limit_topics_per_day
    if user && user.new_user_posting_on_first_day?
      limit_first_day_topics_per_day
    else
      apply_per_day_rate_limit_for("topics", :max_topics_per_day)
    end
  end

  def limit_private_messages_per_day
    return unless private_message?
    apply_per_day_rate_limit_for("pms", :max_personal_messages_per_day)
  end

  def self.fancy_title(title)
    escaped = ERB::Util.html_escape(title)
    return unless escaped
    fancy_title = Emoji.unicode_unescape(HtmlPrettify.render(escaped))
    fancy_title.length > Topic.max_fancy_title_length ? title : fancy_title
  end

  def fancy_title
    return ERB::Util.html_escape(title) unless SiteSetting.title_fancy_entities?

    unless fancy_title = read_attribute(:fancy_title)
      fancy_title = Topic.fancy_title(title)
      write_attribute(:fancy_title, fancy_title)

      if !new_record? && !Discourse.readonly_mode?
        # make sure data is set in table, this also allows us to change algorithm
        # by simply nulling this column
        exec_sql("UPDATE topics SET fancy_title = :fancy_title where id = :id", id: self.id, fancy_title: fancy_title)
      end
    end

    fancy_title
  end

  def pending_posts_count
    queued_posts.new_count
  end

  # Returns hot topics since a date for display in email digest.
  def self.for_digest(user, since, opts = nil)
    opts = opts || {}
    score = "#{ListController.best_period_for(since)}_score"

    topics = Topic
      .visible
      .secured(Guardian.new(user))
      .joins("LEFT OUTER JOIN topic_users ON topic_users.topic_id = topics.id AND topic_users.user_id = #{user.id.to_i}")
      .joins("LEFT OUTER JOIN category_users ON category_users.category_id = topics.category_id AND category_users.user_id = #{user.id.to_i}")
      .joins("LEFT OUTER JOIN users ON users.id = topics.user_id")
      .where(closed: false, archived: false)
      .where("COALESCE(topic_users.notification_level, 1) <> ?", TopicUser.notification_levels[:muted])
      .created_since(since)
      .where('topics.created_at < ?', (SiteSetting.editing_grace_period || 0).seconds.ago)
      .listable_topics
      .includes(:category)

    unless opts[:include_tl0] || user.user_option.try(:include_tl0_in_digests)
      topics = topics.where("COALESCE(users.trust_level, 0) > 0")
    end

    if !!opts[:top_order]
      topics = topics.joins("LEFT OUTER JOIN top_topics ON top_topics.topic_id = topics.id")
        .order(TopicQuerySQL.order_top_with_notification_levels(score))
    end

    if opts[:limit]
      topics = topics.limit(opts[:limit])
    end

    # Remove category topics
    category_topic_ids = Category.pluck(:topic_id).compact!
    if category_topic_ids.present?
      topics = topics.where("topics.id NOT IN (?)", category_topic_ids)
    end

    # Remove muted categories
    muted_category_ids = CategoryUser.where(user_id: user.id, notification_level: CategoryUser.notification_levels[:muted]).pluck(:category_id)
    if SiteSetting.digest_suppress_categories.present?
      muted_category_ids += SiteSetting.digest_suppress_categories.split("|").map(&:to_i)
      muted_category_ids = muted_category_ids.uniq
    end
    if muted_category_ids.present?
      topics = topics.where("topics.category_id NOT IN (?)", muted_category_ids)
    end

    # Remove muted tags
    muted_tag_ids = TagUser.lookup(user, :muted).pluck(:tag_id)
    unless muted_tag_ids.empty?
      # If multiple tags per topic, include topics with tags that aren't muted,
      # and don't forget untagged topics.
      topics = topics.where(
        "EXISTS ( SELECT 1 FROM topic_tags WHERE topic_tags.topic_id = topics.id AND tag_id NOT IN (?) )
        OR NOT EXISTS (SELECT 1 FROM topic_tags WHERE topic_tags.topic_id = topics.id)", muted_tag_ids)
    end

    topics
  end

  # Using the digest query, figure out what's  new for a user since last seen
  def self.new_since_last_seen(user, since, featured_topic_ids = nil)
    topics = Topic.for_digest(user, since)
    featured_topic_ids ? topics.where("topics.id NOT IN (?)", featured_topic_ids) : topics
  end

  def meta_data=(data)
    custom_fields.replace(data)
  end

  def meta_data
    custom_fields
  end

  def update_meta_data(data)
    custom_fields.update(data)
    save
  end

  def reload(options = nil)
    @post_numbers = nil
    @public_topic_timer = nil
    @private_topic_timer = nil
    @is_category_topic = nil
    super(options)
  end

  def post_numbers
    @post_numbers ||= posts.order(:post_number).pluck(:post_number)
  end

  def age_in_minutes
    ((Time.zone.now - created_at) / 1.minute).round
  end

  def self.listable_count_per_day(start_date, end_date, category_id = nil)
    result = listable_topics.where("topics.created_at >= ? AND topics.created_at <= ?", start_date, end_date)
    result = result.group('date(topics.created_at)').order('date(topics.created_at)')
    result = result.where(category_id: category_id) if category_id
    result.count
  end

  def private_message?
    archetype == Archetype.private_message
  end

  def regular?
    self.archetype == Archetype.default
  end

  MAX_SIMILAR_BODY_LENGTH ||= 200

  def self.similar_to(title, raw, user = nil)
    return [] if title.blank?
    raw = raw.presence || ""

    search_data = "#{title} #{raw[0...MAX_SIMILAR_BODY_LENGTH]}".strip
    filter_words = Search.prepare_data(search_data)
    ts_query = Search.ts_query(term: filter_words, joiner: "|")

    candidates = Topic
      .visible
      .listable_topics
      .secured(Guardian.new(user))
      .joins("JOIN topic_search_data s ON topics.id = s.topic_id")
      .joins("LEFT JOIN categories c ON topics.id = c.topic_id")
      .where("search_data @@ #{ts_query}")
      .where("c.topic_id IS NULL")
      .order("ts_rank(search_data, #{ts_query}) DESC")
      .limit(SiteSetting.max_similar_results * 3)

    candidate_ids = candidates.pluck(:id)

    return [] if candidate_ids.blank?

    similars = Topic
      .joins("JOIN posts AS p ON p.topic_id = topics.id AND p.post_number = 1")
      .where("topics.id IN (?)", candidate_ids)
      .order("similarity DESC")
      .limit(SiteSetting.max_similar_results)

    if raw.present?
      similars
        .select(sanitize_sql_array(["topics.*, similarity(topics.title, :title) + similarity(p.raw, :raw) AS similarity, p.cooked AS blurb", title: title, raw: raw]))
        .where("similarity(topics.title, :title) + similarity(p.raw, :raw) > 0.2", title: title, raw: raw)
    else
      similars
        .select(sanitize_sql_array(["topics.*, similarity(topics.title, :title) AS similarity, p.cooked AS blurb", title: title]))
        .where("similarity(topics.title, :title) > 0.2", title: title)
    end
  end

  def update_status(status, enabled, user, opts = {})
    TopicStatusUpdater.new(self, user).update!(status, enabled, opts)
    DiscourseEvent.trigger(:topic_status_updated, self, status, enabled)
  end

  # Atomically creates the next post number
  def self.next_post_number(topic_id, reply = false, whisper = false)
    highest = exec_sql("SELECT coalesce(max(post_number),0) AS max FROM posts WHERE topic_id = ?", topic_id).first['max'].to_i

    if whisper

      result = exec_sql("UPDATE topics
                          SET highest_staff_post_number = ? + 1
                          WHERE id = ?
                          RETURNING highest_staff_post_number", highest, topic_id)

      result.first['highest_staff_post_number'].to_i

    else

      reply_sql = reply ? ", reply_count = reply_count + 1" : ""

      result = exec_sql("UPDATE topics
                          SET highest_staff_post_number = :highest + 1,
                              highest_post_number = :highest + 1#{reply_sql},
                              posts_count = posts_count + 1
                          WHERE id = :topic_id
                          RETURNING highest_post_number", highest: highest, topic_id: topic_id)

      result.first['highest_post_number'].to_i
    end
  end

  def self.reset_all_highest!
    exec_sql <<SQL
WITH
X as (
  SELECT topic_id,
         COALESCE(MAX(post_number), 0) highest_post_number
  FROM posts
  WHERE deleted_at IS NULL
  GROUP BY topic_id
),
Y as (
  SELECT topic_id,
         coalesce(MAX(post_number), 0) highest_post_number,
         count(*) posts_count,
         max(created_at) last_posted_at
  FROM posts
  WHERE deleted_at IS NULL AND post_type <> 4
  GROUP BY topic_id
)
UPDATE topics
SET
  highest_staff_post_number = X.highest_post_number,
  highest_post_number = Y.highest_post_number,
  last_posted_at = Y.last_posted_at,
  posts_count = Y.posts_count
FROM X, Y
WHERE
  X.topic_id = topics.id AND
  Y.topic_id = topics.id AND (
    topics.highest_staff_post_number <> X.highest_post_number OR
    topics.highest_post_number <> Y.highest_post_number OR
    topics.last_posted_at <> Y.last_posted_at OR
    topics.posts_count <> Y.posts_count
  )
SQL
  end

  # If a post is deleted we have to update our highest post counters
  def self.reset_highest(topic_id)
    result = exec_sql "UPDATE topics
                        SET
                        highest_staff_post_number = (
                            SELECT COALESCE(MAX(post_number), 0) FROM posts
                            WHERE topic_id = :topic_id AND
                                  deleted_at IS NULL
                          ),
                        highest_post_number = (
                            SELECT COALESCE(MAX(post_number), 0) FROM posts
                            WHERE topic_id = :topic_id AND
                                  deleted_at IS NULL AND
                                  post_type <> 4
                          ),
                          posts_count = (
                            SELECT count(*) FROM posts
                            WHERE deleted_at IS NULL AND
                                  topic_id = :topic_id AND
                                  post_type <> 4
                          ),

                          last_posted_at = (
                            SELECT MAX(created_at) FROM posts
                            WHERE topic_id = :topic_id AND
                                  deleted_at IS NULL AND
                                  post_type <> 4
                          )
                        WHERE id = :topic_id
                        RETURNING highest_post_number", topic_id: topic_id

    highest_post_number = result.first['highest_post_number'].to_i

    # Update the forum topic user records
    exec_sql "UPDATE topic_users
              SET last_read_post_number = CASE
                                          WHEN last_read_post_number > :highest THEN :highest
                                          ELSE last_read_post_number
                                          END,
                  highest_seen_post_number = CASE
                                    WHEN highest_seen_post_number > :highest THEN :highest
                                    ELSE highest_seen_post_number
                                    END
              WHERE topic_id = :topic_id",
              highest: highest_post_number,
              topic_id: topic_id
  end

  # This calculates the geometric mean of the posts and stores it with the topic
  def self.calculate_avg_time(min_topic_age = nil)
    builder = SqlBuilder.new("UPDATE topics
              SET avg_time = x.gmean
              FROM (SELECT topic_id,
                           round(exp(avg(ln(avg_time)))) AS gmean
                    FROM posts
                    WHERE avg_time > 0 AND avg_time IS NOT NULL
                    GROUP BY topic_id) AS x
              /*where*/")

    builder.where("x.topic_id = topics.id AND
                  (topics.avg_time <> x.gmean OR topics.avg_time IS NULL)")

    if min_topic_age
      builder.where("topics.bumped_at > :bumped_at", bumped_at: min_topic_age)
    end

    builder.exec
  end

  def changed_to_category(new_category)
    return true if new_category.blank? || Category.find_by(topic_id: id).present?
    return false if new_category.id == SiteSetting.uncategorized_category_id && !SiteSetting.allow_uncategorized_topics

    Topic.transaction do
      old_category = category

      if self.category_id != new_category.id
        self.update!(category_id: new_category.id)

        if old_category
          Category
            .where(id: old_category.id)
            .update_all("topic_count = topic_count - 1")
        end

        # when a topic changes category we may have to start watching it
        # if we happen to have read state for it
        CategoryUser.auto_watch(category_id: new_category.id, topic_id: self.id)
        CategoryUser.auto_track(category_id: new_category.id, topic_id: self.id)

        if post = self.ordered_posts.first
          notified_user_ids = [post.user_id, post.last_editor_id].uniq
          Jobs.enqueue(:notify_category_change, post_id: post.id, notified_user_ids: notified_user_ids)
        end
      end

      Category.where(id: new_category.id).update_all("topic_count = topic_count + 1")
      CategoryFeaturedTopic.feature_topics_for(old_category) unless @import_mode
      CategoryFeaturedTopic.feature_topics_for(new_category) unless @import_mode || old_category.try(:id) == new_category.id
    end

    true
  end

  def add_small_action(user, action_code, who = nil)
    custom_fields = {}
    custom_fields["action_code_who"] = who if who.present?
    add_moderator_post(user, nil, post_type: Post.types[:small_action], action_code: action_code, custom_fields: custom_fields)
  end

  def add_moderator_post(user, text, opts = nil)
    opts ||= {}
    new_post = nil
    creator = PostCreator.new(user,
                              raw: text,
                              post_type: opts[:post_type] || Post.types[:moderator_action],
                              action_code: opts[:action_code],
                              no_bump: opts[:bump].blank?,
                              skip_notifications: opts[:skip_notifications],
                              topic_id: self.id,
                              skip_validations: true,
                              custom_fields: opts[:custom_fields])

    if (new_post = creator.create) && new_post.present?
      increment!(:moderator_posts_count) if new_post.persisted?
      # If we are moving posts, we want to insert the moderator post where the previous posts were
      # in the stream, not at the end.
      new_post.update_attributes!(post_number: opts[:post_number], sort_order: opts[:post_number]) if opts[:post_number].present?

      # Grab any links that are present
      TopicLink.extract_from(new_post)
      QuotedPost.extract_from(new_post)
    end

    new_post
  end

  def change_category_to_id(category_id)
    return false if private_message?

    new_category_id = category_id.to_i
    # if the category name is blank, reset the attribute
    new_category_id = SiteSetting.uncategorized_category_id if new_category_id == 0

    return true if self.category_id == new_category_id

    cat = Category.find_by(id: new_category_id)
    return false unless cat

    changed_to_category(cat)
  end

  def remove_allowed_group(removed_by, name)
    if group = Group.find_by(name: name)
      group_user = topic_allowed_groups.find_by(group_id: group.id)
      if group_user
        group_user.destroy
        add_small_action(removed_by, "removed_group", group.name)
        return true
      end
    end

    false
  end

  def remove_allowed_user(removed_by, username)
    user = username.is_a?(User) ? username : User.find_by(username: username)

    if user
      topic_user = topic_allowed_users.find_by(user_id: user.id)

      if topic_user
        topic_user.destroy

        if user.id == removed_by&.id
          removed_by = Discourse.system_user
          add_small_action(removed_by, "user_left", user.username)
        else
          add_small_action(removed_by, "removed_user", user.username)
        end

        return true
      end
    end

    false
  end

  def invite_group(user, group)
    TopicAllowedGroup.create!(topic_id: id, group_id: group.id)

    last_post = posts.order('post_number desc').where('not hidden AND posts.deleted_at IS NULL').first
    if last_post
      Jobs.enqueue(:post_alert, post_id: last_post.id)
      add_small_action(user, "invited_group", group.name)

      group_id = group.id

      group.users.where(
        "group_users.notification_level > ? AND user_id != ?",
        NotificationLevels.all[:muted], user.id
      ).find_each do |u|

        u.notifications.create!(
          notification_type: Notification.types[:invited_to_private_message],
          topic_id: self.id,
          post_number: 1,
          data: {
            topic_title: self.title,
            display_username: user.username,
            group_id: group_id
          }.to_json
        )
      end
    end

    true
  end

  def invite(invited_by, username_or_email, group_ids = nil, custom_message = nil)
    target_user = User.find_by_username_or_email(username_or_email)
    guardian = Guardian.new(invited_by)

    if target_user && topic_allowed_users.where(user_id: target_user.id).exists?
      raise UserExists.new(I18n.t("topic_invite.user_exists"))
    end

    return true if target_user && invite_existing_muted?(target_user, invited_by)

    if private_message? && target_user && !guardian.can_send_private_message?(target_user)
      raise UserExists.new(I18n.t("activerecord.errors.models.topic.attributes.base.cant_send_pm"))
    end

    if target_user && private_message? && topic_allowed_users.create!(user_id: target_user.id)
      rate_limit_topic_invitation(invited_by)
      add_small_action(invited_by, "invited_user", target_user.username)

      create_invite_notification!(
        target_user,
        Notification.types[:invited_to_private_message],
        invited_by.username
      )

      true
    elsif username_or_email =~ /^.+@.+$/ && guardian.can_invite_via_email?(self)

      if target_user
        rate_limit_topic_invitation(invited_by)
        Invite.extend_permissions(self, target_user, invited_by)

        create_invite_notification!(
          target_user,
          Notification.types[:invited_to_topic],
          invited_by.username
        )
      else
        invite_by_email(invited_by, username_or_email, group_ids, custom_message)
      end

      true
    elsif target_user &&
          rate_limit_topic_invitation(invited_by) &&
          topic_allowed_users.create!(user_id: target_user.id)

      create_invite_notification!(
        target_user,
        Notification.types[:invited_to_topic],
        invited_by.username
      )

      true
    end
  end

  def invite_by_email(invited_by, email, group_ids = nil, custom_message = nil)
    Invite.invite_by_email(email, invited_by, self, group_ids, custom_message)
  end

  def invite_existing_muted?(target_user, invited_by)
    if invited_by.id &&
       MutedUser.where(user_id: target_user.id, muted_user_id: invited_by.id)
           .joins(:muted_user)
           .where('NOT admin AND NOT moderator')
           .exists?
      return true
    end

    if TopicUser.where(
         topic: self,
         user: target_user,
         notification_level: TopicUser.notification_levels[:muted]
        ).exists?
      return true
    end

    false
  end

  def email_already_exists_for?(invite)
    invite.email_already_exists && private_message?
  end

  def grant_permission_to_user(lower_email)
    user = User.find_by_email(lower_email)
    topic_allowed_users.create!(user_id: user.id)
  end

  def max_post_number
    posts.with_deleted.maximum(:post_number).to_i
  end

  def move_posts(moved_by, post_ids, opts)
    post_mover = PostMover.new(self, moved_by, post_ids)

    if opts[:destination_topic_id]
      post_mover.to_topic opts[:destination_topic_id]
    elsif opts[:title]
      post_mover.to_new_topic(opts[:title], opts[:category_id])
    end
  end

  # Updates the denormalized statistics of a topic including featured posters. They shouldn't
  # go out of sync unless you do something drastic live move posts from one topic to another.
  # this recalculates everything.
  def update_statistics
    feature_topic_users
    update_action_counts
    Topic.reset_highest(id)
  end

  def update_flagged_posts_count
    PostAction.update_flagged_posts_count
  end

  def update_action_counts
    update_column(:like_count, Post.where(topic_id: id).sum(:like_count))
  end

  def posters_summary(options = {}) # avatar lookup in options
    @posters_summary ||= TopicPostersSummary.new(self, options).summary
  end

  def participants_summary(options = {})
    @participants_summary ||= TopicParticipantsSummary.new(self, options).summary
  end

  def make_banner!(user)
    # only one banner at the same time
    previous_banner = Topic.where(archetype: Archetype.banner).first
    previous_banner.remove_banner!(user) if previous_banner.present?

    UserProfile.where("dismissed_banner_key IS NOT NULL")
      .update_all(dismissed_banner_key: nil)

    self.archetype = Archetype.banner
    self.add_small_action(user, "banner.enabled")
    self.save

    MessageBus.publish('/site/banner', banner)
  end

  def remove_banner!(user)
    self.archetype = Archetype.default
    self.add_small_action(user, "banner.disabled")
    self.save

    MessageBus.publish('/site/banner', nil)
  end

  def banner
    post = self.ordered_posts.first

    {
      html: post.cooked,
      key: self.id,
      url: self.url
    }
  end

  # Even if the slug column in the database is null, topic.slug will return something:
  def slug
    unless slug = read_attribute(:slug)
      return '' unless title.present?
      slug = Slug.for(title)
      if new_record?
        write_attribute(:slug, slug)
      else
        update_column(:slug, slug)
      end
    end

    slug
  end

  def title=(t)
    slug = Slug.for(t.to_s)
    write_attribute(:slug, slug)
    write_attribute(:fancy_title, nil)
    write_attribute(:title, t)
  end

  # NOTE: These are probably better off somewhere else.
  #       Having a model know about URLs seems a bit strange.
  def last_post_url
    "#{Discourse.base_uri}/t/#{slug}/#{id}/#{posts_count}"
  end

  def self.url(id, slug, post_number = nil)
    url = "#{Discourse.base_url}/t/#{slug}/#{id}"
    url << "/#{post_number}" if post_number.to_i > 1
    url
  end

  def url(post_number = nil)
    self.class.url id, slug, post_number
  end

  def self.relative_url(id, slug, post_number = nil)
    url = "#{Discourse.base_uri}/t/"
    url << "#{slug}/" if slug.present?
    url << id.to_s
    url << "/#{post_number}" if post_number.to_i > 1
    url
  end

  def slugless_url(post_number = nil)
    Topic.relative_url(id, nil, post_number)
  end

  def relative_url(post_number = nil)
    Topic.relative_url(id, slug, post_number)
  end

  def clear_pin_for(user)
    return unless user.present?
    TopicUser.change(user.id, id, cleared_pinned_at: Time.now)
  end

  def re_pin_for(user)
    return unless user.present?
    TopicUser.change(user.id, id, cleared_pinned_at: nil)
  end

  def update_pinned(status, global = false, pinned_until = "")
    pinned_until ||= ''

    pinned_until = begin
      Time.parse(pinned_until)
    rescue ArgumentError
    end

    update_columns(
      pinned_at: status ? Time.zone.now : nil,
      pinned_globally: global,
      pinned_until: pinned_until
    )

    Jobs.cancel_scheduled_job(:unpin_topic, topic_id: self.id)
    Jobs.enqueue_at(pinned_until, :unpin_topic, topic_id: self.id) if pinned_until
  end

  def draft_key
    "#{Draft::EXISTING_TOPIC}#{id}"
  end

  def notifier
    @topic_notifier ||= TopicNotifier.new(self)
  end

  def muted?(user)
    if user && user.id
      notifier.muted?(user.id)
    end
  end

  def self.ensure_consistency!
    # unpin topics that might have been missed
    Topic.where("pinned_until < now()").update_all(pinned_at: nil, pinned_globally: false, pinned_until: nil)
  end

  def public_topic_timer
    @public_topic_timer ||= topic_timers.find_by(deleted_at: nil, public_type: true)
  end

  def private_topic_timer(user)
    @private_topic_Timer ||= topic_timers.find_by(deleted_at: nil, public_type: false, user_id: user.id)
  end

  def delete_topic_timer(status_type, by_user: Discourse.system_user)
    options = { status_type: status_type }
    options.merge!(user: by_user) unless TopicTimer.public_types[status_type]
    self.topic_timers.find_by(options)&.trash!(by_user)
    nil
  end

  # Valid arguments for the time:
  #  * An integer, which is the number of hours from now to update the topic's status.
  #  * A timestamp, like "2013-11-25 13:00", when the topic's status should update.
  #  * A timestamp with timezone in JSON format. (e.g., "2013-11-26T21:00:00.000Z")
  #  * `nil` to delete the topic's status update.
  # Options:
  #  * by_user: User who is setting the topic's status update.
  #  * based_on_last_post: True if time should be based on timestamp of the last post.
  #  * category_id: Category that the update will apply to.
  def set_or_create_timer(status_type, time, by_user: nil, based_on_last_post: false, category_id: SiteSetting.uncategorized_category_id)
    return delete_topic_timer(status_type, by_user: by_user) if time.blank?

    public_topic_timer = !!TopicTimer.public_types[status_type]
    topic_timer_options = { topic: self, public_type: public_topic_timer }
    topic_timer_options.merge!(user: by_user) unless public_topic_timer
    topic_timer = TopicTimer.find_or_initialize_by(topic_timer_options)
    topic_timer.status_type = status_type

    time_now = Time.zone.now
    topic_timer.based_on_last_post = !based_on_last_post.blank?

    if status_type == TopicTimer.types[:publish_to_category]
      topic_timer.category = Category.find_by(id: category_id)
    end

    if topic_timer.based_on_last_post
      num_hours = time.to_f

      if num_hours > 0
        last_post_created_at = self.ordered_posts.last.present? ? self.ordered_posts.last.created_at : time_now
        topic_timer.execute_at = last_post_created_at + num_hours.hours
        topic_timer.created_at = last_post_created_at
      end
    else
      utc = Time.find_zone("UTC")
      is_float = (Float(time) rescue nil)

      if is_float
        num_hours = time.to_f
        topic_timer.execute_at = num_hours.hours.from_now if num_hours > 0
      else
        timestamp = utc.parse(time)
        raise Discourse::InvalidParameters unless timestamp
        # a timestamp in client's time zone, like "2015-5-27 12:00"
        topic_timer.execute_at = timestamp
        topic_timer.errors.add(:execute_at, :invalid) if timestamp < utc.now
      end
    end

    if topic_timer.execute_at
      if by_user&.staff? || by_user&.trust_level == TrustLevel[4]
        topic_timer.user = by_user
      else
        topic_timer.user ||= (self.user.staff? || self.user.trust_level == TrustLevel[4] ? self.user : Discourse.system_user)
      end

      if self.persisted?
        topic_timer.save!
      else
        self.topic_timers << topic_timer
      end

      topic_timer
    end
  end

  def read_restricted_category?
    category && category.read_restricted
  end

  def acting_user
    @acting_user || user
  end

  def acting_user=(u)
    @acting_user = u
  end

  def secure_group_ids
    @secure_group_ids ||= if self.category && self.category.read_restricted?
      self.category.secure_group_ids
    end
  end

  def has_topic_embed?
    TopicEmbed.where(topic_id: id).exists?
  end

  def expandable_first_post?
    SiteSetting.embed_truncate? && has_topic_embed?
  end

  def message_archived?(user)
    return false unless user && user.id

    # tricky query but this checks to see if message is archived for ALL groups you belong to
    # OR if you have it archived as a user explicitly

    sql = <<~SQL
    SELECT 1
    WHERE
      (
      SELECT count(*) FROM topic_allowed_groups tg
      JOIN group_archived_messages gm
            ON gm.topic_id = tg.topic_id AND
               gm.group_id = tg.group_id
        WHERE tg.group_id IN (SELECT g.group_id FROM group_users g WHERE g.user_id = :user_id)
          AND tg.topic_id = :topic_id
      ) =
      (
        SELECT case when count(*) = 0 then -1 else count(*) end FROM topic_allowed_groups tg
        WHERE tg.group_id IN (SELECT g.group_id FROM group_users g WHERE g.user_id = :user_id)
          AND tg.topic_id = :topic_id
      )

      UNION ALL

      SELECT 1 FROM topic_allowed_users tu
      JOIN user_archived_messages um ON um.user_id = tu.user_id AND um.topic_id = tu.topic_id
      WHERE tu.user_id = :user_id AND tu.topic_id = :topic_id
SQL

    User.exec_sql(sql, user_id: user.id, topic_id: id).to_a.length > 0
  end

  TIME_TO_FIRST_RESPONSE_SQL ||= <<-SQL
    SELECT AVG(t.hours)::float AS "hours", t.created_at AS "date"
    FROM (
      SELECT t.id, t.created_at::date AS created_at, EXTRACT(EPOCH FROM MIN(p.created_at) - t.created_at)::float / 3600.0 AS "hours"
      FROM topics t
      LEFT JOIN posts p ON p.topic_id = t.id
      /*where*/
      GROUP BY t.id
    ) t
    GROUP BY t.created_at
    ORDER BY t.created_at
  SQL

  TIME_TO_FIRST_RESPONSE_TOTAL_SQL ||= <<-SQL
    SELECT AVG(t.hours)::float AS "hours"
    FROM (
      SELECT t.id, EXTRACT(EPOCH FROM MIN(p.created_at) - t.created_at)::float / 3600.0 AS "hours"
      FROM topics t
      LEFT JOIN posts p ON p.topic_id = t.id
      /*where*/
      GROUP BY t.id
    ) t
  SQL

  def self.time_to_first_response(sql, opts = nil)
    opts ||= {}
    builder = SqlBuilder.new(sql)
    builder.where("t.created_at >= :start_date", start_date: opts[:start_date]) if opts[:start_date]
    builder.where("t.created_at < :end_date", end_date: opts[:end_date]) if opts[:end_date]
    builder.where("t.category_id = :category_id", category_id: opts[:category_id]) if opts[:category_id]
    builder.where("t.archetype <> '#{Archetype.private_message}'")
    builder.where("t.deleted_at IS NULL")
    builder.where("p.deleted_at IS NULL")
    builder.where("p.post_number > 1")
    builder.where("p.user_id != t.user_id")
    builder.where("p.user_id in (:user_ids)", user_ids: opts[:user_ids]) if opts[:user_ids]
    builder.where("p.post_type = :post_type", post_type: Post.types[:regular])
    builder.where("EXTRACT(EPOCH FROM p.created_at - t.created_at) > 0")
    builder.exec
  end

  def self.time_to_first_response_per_day(start_date, end_date, opts = {})
    time_to_first_response(TIME_TO_FIRST_RESPONSE_SQL, opts.merge(start_date: start_date, end_date: end_date))
  end

  def self.time_to_first_response_total(opts = nil)
    total = time_to_first_response(TIME_TO_FIRST_RESPONSE_TOTAL_SQL, opts)
    total.first["hours"].to_f.round(2)
  end

  WITH_NO_RESPONSE_SQL ||= <<-SQL
    SELECT COUNT(*) as count, tt.created_at AS "date"
    FROM (
      SELECT t.id, t.created_at::date AS created_at, MIN(p.post_number) first_reply
      FROM topics t
      LEFT JOIN posts p ON p.topic_id = t.id AND p.user_id != t.user_id AND p.deleted_at IS NULL AND p.post_type = #{Post.types[:regular]}
      /*where*/
      GROUP BY t.id
    ) tt
    WHERE tt.first_reply IS NULL OR tt.first_reply < 2
    GROUP BY tt.created_at
    ORDER BY tt.created_at
  SQL

  def self.with_no_response_per_day(start_date, end_date, category_id = nil)
    builder = SqlBuilder.new(WITH_NO_RESPONSE_SQL)
    builder.where("t.created_at >= :start_date", start_date: start_date) if start_date
    builder.where("t.created_at < :end_date", end_date: end_date) if end_date
    builder.where("t.category_id = :category_id", category_id: category_id) if category_id
    builder.where("t.archetype <> '#{Archetype.private_message}'")
    builder.where("t.deleted_at IS NULL")
    builder.exec
  end

  WITH_NO_RESPONSE_TOTAL_SQL ||= <<-SQL
    SELECT COUNT(*) as count
    FROM (
      SELECT t.id, MIN(p.post_number) first_reply
      FROM topics t
      LEFT JOIN posts p ON p.topic_id = t.id AND p.user_id != t.user_id AND p.deleted_at IS NULL AND p.post_type = #{Post.types[:regular]}
      /*where*/
      GROUP BY t.id
    ) tt
    WHERE tt.first_reply IS NULL OR tt.first_reply < 2
  SQL

  def self.with_no_response_total(opts = {})
    builder = SqlBuilder.new(WITH_NO_RESPONSE_TOTAL_SQL)
    builder.where("t.category_id = :category_id", category_id: opts[:category_id]) if opts[:category_id]
    builder.where("t.archetype <> '#{Archetype.private_message}'")
    builder.where("t.deleted_at IS NULL")
    builder.exec.first["count"].to_i
  end

  def convert_to_public_topic(user)
    public_topic = TopicConverter.new(self, user).convert_to_public_topic
    add_small_action(user, "public_topic") if public_topic
    public_topic
  end

  def convert_to_private_message(user)
    private_topic = TopicConverter.new(self, user).convert_to_private_message
    add_small_action(user, "private_topic") if private_topic
    private_topic
  end

  def pm_with_non_human_user?
    sql = <<~SQL
    SELECT 1 FROM topics
    LEFT JOIN topic_allowed_groups ON topics.id = topic_allowed_groups.topic_id
    WHERE topic_allowed_groups.topic_id IS NULL
    AND topics.archetype = :private_message
    AND topics.id = :topic_id
    AND (
      SELECT COUNT(*) FROM topic_allowed_users
      WHERE topic_allowed_users.topic_id = :topic_id
      AND topic_allowed_users.user_id > 0
    ) = 1
    SQL

    result = Topic.exec_sql(sql, private_message: Archetype.private_message, topic_id: self.id)
    result.ntuples != 0
  end

  def featured_link_root_domain
    MiniSuffix.domain(URI.parse(URI.encode(self.featured_link)).hostname)
<<<<<<< HEAD
=======
  end

  def self.private_message_topics_count_per_day(start_date, end_date, topic_subtype)
    private_messages.with_subtype(topic_subtype).where('topics.created_at >= ? AND topics.created_at <= ?', start_date, end_date).group('date(topics.created_at)').order('date(topics.created_at)').count
  end

  def is_category_topic?
    @is_category_topic ||= Category.exists?(topic_id: self.id.to_i)
>>>>>>> dee9af28
  end

  private

  def update_category_topic_count_by(num)
    if category_id.present?
      Category.where(['id = ?', category_id]).update_all("topic_count = topic_count " + (num > 0 ? '+' : '') + "#{num}")
    end
  end

  def limit_first_day_topics_per_day
    apply_per_day_rate_limit_for("first-day-topics", :max_topics_in_first_day)
  end

  def apply_per_day_rate_limit_for(key, method_name)
    RateLimiter.new(user, "#{key}-per-day", SiteSetting.send(method_name), 1.day.to_i)
  end

  def create_invite_notification!(target_user, notification_type, username)
    target_user.notifications.create!(
      notification_type: notification_type,
      topic_id: self.id,
      post_number: 1,
      data: {
        topic_title: self.title,
        display_username: username
      }.to_json
    )
  end

  def rate_limit_topic_invitation(invited_by)
    RateLimiter.new(
      invited_by,
      "topic-invitations-per-day",
      SiteSetting.max_topic_invitations_per_day,
      1.day.to_i
    ).performed!

    true
  end
end

# == Schema Information
#
# Table name: topics
#
#  id                        :integer          not null, primary key
#  title                     :string           not null
#  last_posted_at            :datetime
#  created_at                :datetime         not null
#  updated_at                :datetime         not null
#  views                     :integer          default(0), not null
#  posts_count               :integer          default(0), not null
#  user_id                   :integer
#  last_post_user_id         :integer          not null
#  reply_count               :integer          default(0), not null
#  featured_user1_id         :integer
#  featured_user2_id         :integer
#  featured_user3_id         :integer
#  avg_time                  :integer
#  deleted_at                :datetime
#  highest_post_number       :integer          default(0), not null
#  image_url                 :string
#  like_count                :integer          default(0), not null
#  incoming_link_count       :integer          default(0), not null
#  category_id               :integer
#  visible                   :boolean          default(TRUE), not null
#  moderator_posts_count     :integer          default(0), not null
#  closed                    :boolean          default(FALSE), not null
#  archived                  :boolean          default(FALSE), not null
#  bumped_at                 :datetime         not null
#  has_summary               :boolean          default(FALSE), not null
#  vote_count                :integer          default(0), not null
#  archetype                 :string           default("regular"), not null
#  featured_user4_id         :integer
#  notify_moderators_count   :integer          default(0), not null
#  spam_count                :integer          default(0), not null
#  pinned_at                 :datetime
#  score                     :float
#  percent_rank              :float            default(1.0), not null
#  subtype                   :string
#  slug                      :string
#  deleted_by_id             :integer
#  participant_count         :integer          default(1)
#  word_count                :integer
#  excerpt                   :string(1000)
#  pinned_globally           :boolean          default(FALSE), not null
#  pinned_until              :datetime
#  fancy_title               :string(400)
#  highest_staff_post_number :integer          default(0), not null
#  featured_link             :string
#
# Indexes
#
#  idx_topics_front_page                   (deleted_at,visible,archetype,category_id,id)
#  idx_topics_user_id_deleted_at           (user_id)
#  idxtopicslug                            (slug)
#  index_topics_on_bumped_at               (bumped_at)
#  index_topics_on_created_at_and_visible  (created_at,visible)
#  index_topics_on_id_and_deleted_at       (id,deleted_at)
#  index_topics_on_lower_title             (lower((title)::text))
#  index_topics_on_pinned_at               (pinned_at)
#  index_topics_on_pinned_globally         (pinned_globally)
#<|MERGE_RESOLUTION|>--- conflicted
+++ resolved
@@ -1331,8 +1331,6 @@
 
   def featured_link_root_domain
     MiniSuffix.domain(URI.parse(URI.encode(self.featured_link)).hostname)
-<<<<<<< HEAD
-=======
   end
 
   def self.private_message_topics_count_per_day(start_date, end_date, topic_subtype)
@@ -1341,7 +1339,6 @@
 
   def is_category_topic?
     @is_category_topic ||= Category.exists?(topic_id: self.id.to_i)
->>>>>>> dee9af28
   end
 
   private
