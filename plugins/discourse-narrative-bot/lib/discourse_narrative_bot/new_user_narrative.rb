# frozen_string_literal: true

require 'distributed_mutex'

module DiscourseNarrativeBot
  class NewUserNarrative < Base
    I18N_KEY = "discourse_narrative_bot.new_user_narrative".freeze
    BADGE_NAME = 'Certified'.freeze

    TRANSITION_TABLE = {
      begin: {
        init: {
          next_state: :tutorial_bookmark,
          next_instructions: Proc.new { I18n.t("#{I18N_KEY}.bookmark.instructions", base_uri: Discourse.base_path) },
          action: :say_hello
        }
      },

      tutorial_bookmark: {
        next_state: :tutorial_onebox,
        next_instructions: Proc.new { I18n.t("#{I18N_KEY}.onebox.instructions", base_uri: Discourse.base_path) },

        bookmark: {
          action: :reply_to_bookmark
        },

        reply: {
          next_state: :tutorial_bookmark,
          action: :missing_bookmark
        }
      },

      tutorial_onebox: {
        next_state: :tutorial_emoji,
        next_instructions: Proc.new { I18n.t("#{I18N_KEY}.emoji.instructions", base_uri: Discourse.base_path) },

        reply: {
          action: :reply_to_onebox
        }
      },

      tutorial_emoji: {
        prerequisite: Proc.new { SiteSetting.enable_emoji },
        next_state: :tutorial_mention,
        next_instructions: Proc.new {
          I18n.t("#{I18N_KEY}.mention.instructions",
            discobot_username: self.discobot_username,
<<<<<<< HEAD
            base_uri: Discourse.base_uri)
=======
            base_uri: Discourse.base_path)
>>>>>>> c60084a8
        },
        reply: {
          action: :reply_to_emoji
        }
      },

      tutorial_mention: {
        prerequisite: Proc.new { SiteSetting.enable_mentions },
        next_state: :tutorial_formatting,
        next_instructions: Proc.new { I18n.t("#{I18N_KEY}.formatting.instructions", base_uri: Discourse.base_path) },

        reply: {
          action: :reply_to_mention
        }
      },

      tutorial_formatting: {
        next_state: :tutorial_quote,
        next_instructions: Proc.new { I18n.t("#{I18N_KEY}.quoting.instructions", base_uri: Discourse.base_path) },

        reply: {
          action: :reply_to_formatting
        }
      },

      tutorial_quote: {
        next_state: :tutorial_images,
        next_instructions: Proc.new { I18n.t("#{I18N_KEY}.images.instructions", base_uri: Discourse.base_path) },

        reply: {
          action: :reply_to_quote
        }
      },

      # Note: tutorial_images and tutorial_likes are mutually exclusive.
      #       The prerequisites should ensure only one of them is called.
      tutorial_images: {
        prerequisite: Proc.new { @user.has_trust_level?(SiteSetting.min_trust_to_post_embedded_media) },
        next_state: :tutorial_likes,
        next_instructions: Proc.new { I18n.t("#{I18N_KEY}.likes.instructions", base_uri: Discourse.base_path) },
        reply: {
          action: :reply_to_image
        },
        like: {
          action: :track_images_like
        }
      },

      tutorial_likes: {
        prerequisite: Proc.new { !@user.has_trust_level?(SiteSetting.min_trust_to_post_embedded_media) },
        next_state: :tutorial_flag,
        next_instructions: Proc.new {
          I18n.t("#{I18N_KEY}.flag.instructions",
            guidelines_url: url_helpers(:guidelines_url),
            about_url: url_helpers(:about_index_url),
            base_uri: Discourse.base_path)
        },
        like: {
          action: :reply_to_likes
        },
        reply: {
          next_state: :tutorial_likes,
          action: :missing_likes_like
        }
      },

      tutorial_flag: {
        prerequisite: Proc.new { SiteSetting.allow_flagging_staff },
        next_state: :tutorial_search,
        next_instructions: Proc.new { I18n.t("#{I18N_KEY}.search.instructions", base_uri: Discourse.base_path) },
        flag: {
          action: :reply_to_flag
        },
        reply: {
          next_state: :tutorial_flag,
          action: :missing_flag
        }
      },

      tutorial_search: {
        next_state: :end,
        reply: {
          action: :reply_to_search
        }
      }
    }

    def self.badge_name
      BADGE_NAME
    end

    def self.search_answer
      ':herb:'
    end

    def self.search_answer_emoji
      "\u{1F33F}"
    end

    def self.reset_trigger
      I18n.t('discourse_narrative_bot.new_user_narrative.reset_trigger')
    end

    def reset_bot(user, post)
      if pm_to_bot?(post)
        reset_data(user, topic_id: post.topic_id)
      else
        reset_data(user)
      end

      Jobs.enqueue_in(2.seconds, :narrative_init, user_id: user.id, klass: self.class.to_s)
    end

    private

    def synchronize(user)
      if Rails.env.test?
        yield
      else
        DistributedMutex.synchronize("new_user_narrative_#{user.id}") { yield }
      end
    end

    def init_tutorial_search
      topic = @post.topic
      post = topic.first_post

      MessageBus.publish('/new_user_narrative/tutorial_search', {}, user_ids: [@user.id])

      raw = <<~RAW
      #{post.raw}

      #{I18n.t("#{I18N_KEY}.search.hidden_message", i18n_post_args.merge(search_answer: NewUserNarrative.search_answer))}
      RAW

      PostRevisor.new(post, topic).revise!(
        self.discobot_user,
        { raw: raw },
        skip_validations: true, force_new_version: true
      )

      set_state_data(:post_version, post.reload.version || 0)
    end

    def clean_up_tutorial_search
      first_post = @post.topic.first_post
      first_post.revert_to(get_state_data(:post_version) - 1)
      first_post.save!
      first_post.publish_change_to_clients!(:revised)
    end

    def say_hello
      raw = I18n.t(
        "#{I18N_KEY}.hello.message",
        i18n_post_args(
          username: @user.username,
          title: SiteSetting.title
        )
      )

      raw = <<~RAW
      #{raw}

      #{instance_eval(&@next_instructions)}
      RAW

      title = I18n.t("#{I18N_KEY}.hello.title", title: SiteSetting.title)
      if SiteSetting.max_emojis_in_title == 0
        title = title.gsub(/:([\w\-+]+(?::t\d)?):/, '').strip
      end

      opts = {
        title: title,
        target_usernames: @user.username,
        archetype: Archetype.private_message,
        subtype: TopicSubtype.system_message,
      }

      if @post &&
         @post.topic.private_message? &&
         @post.topic.topic_allowed_users.pluck(:user_id).include?(@user.id)

        opts = opts.merge(topic_id: @post.topic_id)
      end

      if @data[:topic_id]
        opts = opts
          .merge(topic_id: @data[:topic_id])
          .except(:title, :target_usernames, :archetype)
      end

      post = reply_to(@post, raw, opts)
      @data[:topic_id] = post.topic.id
      @data[:track] = self.class.to_s
      post
    end

    def missing_bookmark
      return unless valid_topic?(@post.topic_id)
      return if @post.user_id == self.discobot_user.id

      fake_delay
      enqueue_timeout_job(@user)
      reply_to(@post, I18n.t("#{I18N_KEY}.bookmark.not_found", i18n_post_args)) unless @data[:attempted]
      false
    end

    def reply_to_bookmark
      return unless valid_topic?(@post.topic_id)
      return unless @post.user_id == self.discobot_user.id

      profile_page_url = url_helpers(:user_url, username: @user.username)
      bookmark_url = "#{profile_page_url}/activity/bookmarks"
      raw = <<~RAW
        #{I18n.t("#{I18N_KEY}.bookmark.reply", i18n_post_args(bookmark_url: bookmark_url))}

        #{instance_eval(&@next_instructions)}
      RAW

      fake_delay

      reply = reply_to(@post, raw)
      enqueue_timeout_job(@user)
      reply
    end

    def reply_to_onebox
      post_topic_id = @post.topic_id
      return unless valid_topic?(post_topic_id)

      @post.post_analyzer.cook(@post.raw, {})

      if @post.post_analyzer.found_oneboxes?
        raw = <<~RAW
          #{I18n.t("#{I18N_KEY}.onebox.reply", i18n_post_args)}

          #{instance_eval(&@next_instructions)}
        RAW

        fake_delay

        reply = reply_to(@post, raw)
        enqueue_timeout_job(@user)
        reply
      else
        fake_delay
        reply_to(@post, I18n.t("#{I18N_KEY}.onebox.not_found", i18n_post_args)) unless @data[:attempted]
        enqueue_timeout_job(@user)
        false
      end
    end

    def track_images_like
      post_topic_id = @post.topic_id
      return unless valid_topic?(post_topic_id)

      post_liked = PostAction.exists?(
        post_action_type_id: PostActionType.types[:like],
        post_id: @data[:last_post_id],
        user_id: @user.id
      )

      if post_liked
        set_state_data(:liked, true)

        if (post_id = get_state_data(:post_id)) && (post = Post.find_by(id: post_id))
          fake_delay
          like_post(post)

          raw = <<~RAW
            #{I18n.t("#{I18N_KEY}.images.reply", i18n_post_args)}

            #{instance_eval(&@next_instructions)}
          RAW

          reply = reply_to(@post, raw)
          enqueue_timeout_job(@user)
          return reply
        end
      end

      false
    end

    def reply_to_image
      post_topic_id = @post.topic_id
      return unless valid_topic?(post_topic_id)

      transition = true
      attempted_count = get_state_data(:attempted) || 0

      if attempted_count < 2
        @data[:skip_attempted] = true
        @data[:attempted] = false
      else
        @data[:skip_attempted] = false
      end

      cooked = @post.post_analyzer.cook(@post.raw, {})

      if Nokogiri::HTML5.fragment(cooked).css("img").size > 0
        set_state_data(:post_id, @post.id)

        if get_state_data(:liked)
          raw = <<~RAW
            #{I18n.t("#{I18N_KEY}.images.reply", i18n_post_args)}

            #{instance_eval(&@next_instructions)}
          RAW

          like_post(@post)
        else
          raw = I18n.t(
            "#{I18N_KEY}.images.like_not_found",
            i18n_post_args(url: Post.find_by(id: @data[:last_post_id]).url)
          )

          transition = false
        end
      else
        raw = I18n.t(
          "#{I18N_KEY}.images.not_found",
          i18n_post_args(image_url: "#{Discourse.base_url}/plugins/discourse-narrative-bot/images/dog-walk.gif")
        )

        transition = false
      end

      fake_delay

      set_state_data(:attempted, attempted_count + 1) if !transition
      reply = reply_to(@post, raw) unless @data[:attempted] && !transition
      enqueue_timeout_job(@user)
      transition ? reply : false
    end

    def missing_likes_like
      return unless valid_topic?(@post.topic_id)
      return if @post.user_id == self.discobot_user.id

      fake_delay
      enqueue_timeout_job(@user)

      last_post = Post.find_by(id: @data[:last_post_id])
      reply_to(@post, I18n.t("#{I18N_KEY}.likes.not_found", i18n_post_args(url: last_post.url)))
      false
    end

    def reply_to_likes
      post_topic_id = @post.topic_id
      return unless valid_topic?(post_topic_id)

      post_liked = PostAction.exists?(
        post_action_type_id: PostActionType.types[:like],
        post_id: @data[:last_post_id],
        user_id: @user.id
      )

      if post_liked
        raw = <<~RAW
          #{I18n.t("#{I18N_KEY}.likes.reply", i18n_post_args)}

          #{instance_eval(&@next_instructions)}
        RAW

        fake_delay

        reply = reply_to(@post, raw)
        enqueue_timeout_job(@user)
        return reply
      end

      false
    end

    def reply_to_formatting
      post_topic_id = @post.topic_id
      return unless valid_topic?(post_topic_id)

      if Nokogiri::HTML5.fragment(@post.cooked).css("b", "strong", "em", "i", ".bbcode-i", ".bbcode-b").size > 0
        raw = <<~RAW
          #{I18n.t("#{I18N_KEY}.formatting.reply", i18n_post_args)}

          #{instance_eval(&@next_instructions)}
        RAW

        fake_delay

        reply = reply_to(@post, raw)
        enqueue_timeout_job(@user)
        reply
      else
        fake_delay
        reply_to(@post, I18n.t("#{I18N_KEY}.formatting.not_found", i18n_post_args)) unless @data[:attempted]
        enqueue_timeout_job(@user)
        false
      end
    end

    def reply_to_quote
      post_topic_id = @post.topic_id
      return unless valid_topic?(post_topic_id)

      doc = Nokogiri::HTML5.fragment(@post.cooked)

      if doc.css(".quote").size > 0
        raw = <<~RAW
          #{I18n.t("#{I18N_KEY}.quoting.reply", i18n_post_args)}

          #{instance_eval(&@next_instructions)}
        RAW

        fake_delay

        reply = reply_to(@post, raw)
        enqueue_timeout_job(@user)
        reply
      else
        fake_delay
        reply_to(@post, I18n.t("#{I18N_KEY}.quoting.not_found", i18n_post_args)) unless @data[:attempted]
        enqueue_timeout_job(@user)
        false
      end
    end

    def reply_to_emoji
      post_topic_id = @post.topic_id
      return unless valid_topic?(post_topic_id)

      doc = Nokogiri::HTML5.fragment(@post.cooked)

      if doc.css(".emoji").size > 0
        raw = <<~RAW
          #{I18n.t("#{I18N_KEY}.emoji.reply", i18n_post_args)}

          #{instance_eval(&@next_instructions)}
        RAW

        fake_delay

        reply = reply_to(@post, raw)
        enqueue_timeout_job(@user)
        reply
      else
        fake_delay
        reply_to(@post, I18n.t("#{I18N_KEY}.emoji.not_found", i18n_post_args)) unless @data[:attempted]
        enqueue_timeout_job(@user)
        false
      end
    end

    def reply_to_mention
      post_topic_id = @post.topic_id
      return unless valid_topic?(post_topic_id)

      if bot_mentioned?(@post)
        raw = <<~RAW
          #{I18n.t("#{I18N_KEY}.mention.reply", i18n_post_args)}

          #{instance_eval(&@next_instructions)}
        RAW

        fake_delay

        reply = reply_to(@post, raw)
        enqueue_timeout_job(@user)
        reply
      else
        fake_delay

        unless @data[:attempted]
          reply_to(@post, I18n.t(
            "#{I18N_KEY}.mention.not_found",
            i18n_post_args(
              username: @user.username,
              discobot_username: self.discobot_username
            )
          ))
        end

        enqueue_timeout_job(@user)
        false
      end
    end

    def missing_flag
      return unless valid_topic?(@post.topic_id)

      # Remove any incorrect flags so that they can try again
      if @post.user_id == -2
        @post.post_actions
          .where(user_id: @user.id)
          .where("post_action_type_id IN (?)", (PostActionType.flag_types.values - [PostActionType.types[:inappropriate]]))
          .destroy_all
      end

      fake_delay
      reply_to(@post, I18n.t("#{I18N_KEY}.flag.not_found", i18n_post_args)) unless @data[:attempted]
      false
    end

    def reply_to_flag
      post_topic_id = @post.topic_id
      return unless valid_topic?(post_topic_id)
      return unless @post.user.id == -2

      raw = <<~RAW
        #{I18n.t("#{I18N_KEY}.flag.reply", i18n_post_args)}

        #{instance_eval(&@next_instructions)}
      RAW

      fake_delay

      reply = reply_to(@post, raw)
      @post.post_actions.where(user_id: @user.id).destroy_all

      enqueue_timeout_job(@user)
      reply
    end

    def reply_to_search
      post_topic_id = @post.topic_id
      return unless valid_topic?(post_topic_id)

      if @post.raw.include?(NewUserNarrative.search_answer) || @post.raw.include?(NewUserNarrative.search_answer_emoji)
        fake_delay
        reply_to(@post, I18n.t("#{I18N_KEY}.search.reply", i18n_post_args(search_url: url_helpers(:search_url))))
      else
        fake_delay
        reply_to(@post, I18n.t("#{I18N_KEY}.search.not_found", i18n_post_args)) unless @data[:attempted]
        enqueue_timeout_job(@user)
        false
      end
    end

    def end_reply
      fake_delay

      reply_to(
        @post,
        I18n.t("#{I18N_KEY}.end.message",
          i18n_post_args(
            username: @user.username,
            base_url: Discourse.base_url,
            certificate: certificate,
            discobot_username: self.discobot_username,
            advanced_trigger: AdvancedUserNarrative.reset_trigger
          )
        ),
        topic_id: @data[:topic_id]
      )
    end

    def like_post(post)
      PostActionCreator.like(self.discobot_user, post)
    end

    def welcome_topic
      Topic.find_by(slug: 'welcome-to-discourse', archetype: Archetype.default) ||
        Topic.recent(1).first
    end

    def url_helpers(url, opts = {})
      Rails.application.routes.url_helpers.public_send(
        url,
        opts.merge(host: Discourse.base_url)
      )
    end
  end
end<|MERGE_RESOLUTION|>--- conflicted
+++ resolved
@@ -45,11 +45,7 @@
         next_instructions: Proc.new {
           I18n.t("#{I18N_KEY}.mention.instructions",
             discobot_username: self.discobot_username,
-<<<<<<< HEAD
-            base_uri: Discourse.base_uri)
-=======
             base_uri: Discourse.base_path)
->>>>>>> c60084a8
         },
         reply: {
           action: :reply_to_emoji
