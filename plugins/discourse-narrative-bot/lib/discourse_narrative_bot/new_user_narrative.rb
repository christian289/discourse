--- conflicted
+++ resolved
@@ -328,11 +328,7 @@
       else
         raw = I18n.t(
           "#{I18N_KEY}.images.not_found",
-<<<<<<< HEAD
-          i18n_post_args(image_url: "#{Discourse.base_url}/images/dog-walk.gif")
-=======
           i18n_post_args(image_url: "#{Discourse.base_url}/plugins/discourse-narrative-bot/images/dog-walk.gif")
->>>>>>> df163cbf
         )
 
         transition = false
