--- conflicted
+++ resolved
@@ -162,11 +162,7 @@
           - https://de.wikipedia.org/wiki/Tetraphobie
           - https://de.wikipedia.org/wiki/Beghilos
         reply: |-
-<<<<<<< HEAD
-          Cool! Dies wird mit den meisten <img src="%{base_uri}/images/font-awesome-link.png" width="16" height="16"> Links funktionieren. Denk immer daran, dass der Link _ganz allein_ auf einer Zeile stehen muss; ohne etwas davor oder dahinter.
-=======
           Schick! Das wird für die meisten <img src="%{base_uri}/plugins/discourse-narrative-bot/images/font-awesome-link.png" width="16" height="16">-Links funktionieren. Denke daran, dass er auf einer _ganz eigenen_ Zeile stehen muss, ohne etwas davor oder dahinter.
->>>>>>> df163cbf
         not_found: |-
           Entschuldige bitte, ich konnte den Link in deiner Antwort nicht finden! :cry:
 
@@ -226,19 +222,11 @@
           Das Auswählen von beliebigem Text in meinem Beitrag lässt die <kbd>**Zitat**</kbd>-Schaltfläche erscheinen. Und das Drücken von **Antworten** mit einem beliebigen ausgewählten Text wird auch funktionieren! Kannst du es nochmal versuchen?
       bookmark:
         instructions: |-
-<<<<<<< HEAD
-          Wenn du mehr lernen möchtest, wähle <img src="%{base_uri}/images/font-awesome-ellipsis.png" width="16" height="16"> unterhalb aus und <img src="%{base_uri}/images/font-awesome-bookmark.png" width="16" height="16"> **füge ein Lesezeichen zu dieser Nachricht hinzu**. Wenn du dies tust, könnte es in der Zukunft ein :gift: geben!
+          Wenn du gerne mehr lernen würdest, wähle <img src="%{base_uri}/plugins/discourse-narrative-bot/images/font-awesome-ellipsis.png" width="16" height="16"> unten und <img src="%{base_uri}/plugins/discourse-narrative-bot/images/font-awesome-bookmark.png" width="16" height="16"> **Lesezeichen auf diese Nachricht setzen**.  Wenn du das macht, gibt es vielleicht ein :gift: in deiner Zukunft!
         reply: |-
           Hervorragend! Jetzt kannst du jederzeit über [den Lesezeichen-Reiter in deinem Profil](%{profile_page_url}/activity/bookmarks) zu unserer Unterhaltung zurückkehren. Gehe dazu einfach auf dein Profilbild oben rechts &#8599;.
         not_found: |-
-          Oh weh, ich sehe keine Lesezeichen in diesem Thema. Hast du die Lesezeichen-Schaltfläche unter jedem Beitrag gefunden? Verwende die „Mehr anzeigen“-Schaltfläche <img src="%{base_uri}/images/font-awesome-ellipsis.png" width="16" height="16">, um bei Bedarf weitere Aktionen anzuzeigen.
-=======
-          Wenn du gerne mehr lernen würdest, wähle <img src="%{base_uri}/plugins/discourse-narrative-bot/images/font-awesome-ellipsis.png" width="16" height="16"> unten und <img src="%{base_uri}/plugins/discourse-narrative-bot/images/font-awesome-bookmark.png" width="16" height="16"> **Lesezeichen auf diese Nachricht setzen**.  Wenn du das macht, gibt es vielleicht ein :gift: in deiner Zukunft!
-        reply: |-
-          Hervorragend! Jetzt kannst du jederzeit über [den Lesezeichen-Reiter in deinem Profil](%{profile_page_url}/activity/bookmarks) zu unserer Unterhaltung zurückkehren. Gehe dazu einfach auf dein Profilbild oben rechts &#8599;.
-        not_found: |-
           Oh weh, ich sehe keine Lesezeichen in diesem Thema. Hast du das Lesezeichen unter jedme Beitrag gefunden? Verwende das „Mehr anzeigen“-Symbol <img src="%{base_uri}/plugins/discourse-narrative-bot/images/font-awesome-ellipsis.png" width="16" height="16">, um bei Bedarf weitere Aktionen anzuzeigen.
->>>>>>> df163cbf
       emoji:
         instructions: |-
           Du hast vielleicht gesehen, dass ich kleine Bilder in meinen Antworten verwendet habe :blue_car::dash:. Die heißen [Emoji](https://de.wikipedia.org/wiki/Emoji). Kannst du in deiner Antwort **ein Emoji hinzufügen**? Du kannst das auf verschiedene Weise tun:
@@ -247,11 +235,7 @@
 
           - Gib einen Doppelpunkt <kbd>:</kbd> gefolgt vom Emoji-Namen ein `:tada:`
 
-<<<<<<< HEAD
-          - Drücke die Emoji-Schaltfläche <img src="%{base_uri}/images/font-awesome-smile.png" width="16" height="16"> im Editor oder auf der Tastatur deines mobilen Geräts.
-=======
           - Drücke die Emoji-Schaltfläche <img src="%{base_uri}/plugins/discourse-narrative-bot/images/font-awesome-smile.png" width="16" height="16"> im Editor oder auf der Tastatur deines mobilen Geräts.
->>>>>>> df163cbf
         reply: |-
           Das ist :sparkles: _emojitastisch!_ :sparkles:
         not_found: |-
@@ -259,11 +243,7 @@
 
           Versuche einen Doppelpunkt <kbd>:</kbd> einzugeben, um damit die Emoji-Auswahl zu öffnen. Dann gib die ersten Buchstaben vom gesuchten Emoji ein; also zum Beispiel `:bird:`
 
-<<<<<<< HEAD
-          Oder drücke die Emoji-Schaltfläche <img src="%{base_uri}/images/font-awesome-smile.png" width="16" height="16"> im Editor.
-=======
           Oder drücke die Emoji-Schaltfläche <img src="%{base_uri}/plugins/discourse-narrative-bot/images/font-awesome-smile.png" width="16" height="16"> im Editor.
->>>>>>> df163cbf
 
           (Auf einem mobilen Gerät kannst du Emojis auch direkt über deine Tastatur eingeben.)
       mention:
@@ -283,16 +263,6 @@
 
           > :imp: Ich habe dir hier etwas anstößiges geschrieben
 
-<<<<<<< HEAD
-          Ich denke, du weißt was zu tun ist. Zögere nicht und **melde diesen Beitrag** <img src="%{base_uri}/images/font-awesome-flag.png" width="16" height="16"> als unangemessen!
-        reply: |-
-          [Unser Team](/groups/staff) wird diskret über deine Meldung informiert. Wenn genügend Community-Mitglieder einen Beitrag melden, wird er als Vorsichtsmaßnahme automatisch versteckt. (Weil ich nicht wirklich einen bösen Beitrag geschrieben habe :angel:, habe ich mir erlaubt, die Meldung fürs Erste wieder zu löschen.)
-        not_found: |-
-          Oh nein, mein böser Beitrag wurde nicht gemeldet. :worried: Kannst du ihn als unangemessen **melden** <img src="%{base_uri}/images/font-awesome-flag.png" width="16" height="16">? Vergiss nicht, die „Mehr anzeigen“-Schaltfläche <img src="%{base_uri}/images/font-awesome-ellipsis.png" width="16" height="16"> zu verwenden, damit für jeden Beitrag weitere Aktionen sichtbar werden.
-      search:
-        instructions: |-
-          _Psst_… ich habe in diesem Thema eine Überraschung versteckt. Wenn du für eine Herausforderung zu haben bist, dann **wähle das Such-Symbol** <img src="%{base_uri}/images/font-awesome-search.png" width="16" height="16"> oben rechts &#8599; aus und suche danach.
-=======
           Ich denke, du weißt was zu tun ist. Leg los und **melde diesen Beitrag** <img src="%{base_uri}/plugins/discourse-narrative-bot/images/font-awesome-flag.png" width="16" height="16"> als unangemessen!
         reply: |-
           [Unser Team](/groups/staff) wird diskret über deine Meldung informiert. Wenn genügend Community-Mitglieder einen Beitrag melden, wird er als Vorsichtsmaßnahme automatisch versteckt. (Weil ich nicht wirklich einen bösen Beitrag geschrieben habe :angel:, habe ich mir erlaubt, die Meldung fürs Erste wieder zu löschen.)
@@ -301,17 +271,12 @@
       search:
         instructions: |-
           _Psst_… ich habe in diesem Thema eine Überraschung versteckt. Wenn du für eine Herausforderung zu haben bist, dann **wähle das Such-Symbol** <img src="%{base_uri}/plugins/discourse-narrative-bot/images/font-awesome-search.png" width="16" height="16"> oben rechts &#8599; aus und suche danach.
->>>>>>> df163cbf
 
           Versuche, in diesem Thema nach dem Begriff „Capy&#8203;bara“ zu suchen.
         hidden_message: |-
           Wie konntest du das Capybara übersehen? :wink:
 
-<<<<<<< HEAD
-          <img src="%{base_uri}/images/capybara-eating.gif"/>
-=======
           <img src="%{base_uri}/plugins/discourse-narrative-bot/images/capybara-eating.gif"/>
->>>>>>> df163cbf
 
           Hast du bemerkt, dass du jetzt zurück am Anfang bist? Füttere dieses arme, hungrige Capybara, indem du **mit dem `:herb:`-Emoji antwortest** und du wirst automatisch zum Ende gebracht.
         reply: |-
@@ -323,11 +288,7 @@
 
           - Wenn du eine physische Tastatur verwendest, gib <kbd>?</kbd> ein, um eine nützliche Übersicht über Tastenkombinationen anzuzeigen.
         not_found: |-
-<<<<<<< HEAD
-          Hm… es sieht so aus, als hättest du Probleme. Tut mir leid. Hast du nach dem Begriff **capy&#8203;bara** gesucht <img src="%{base_uri}/images/font-awesome-search.png" width="16" height="16">?
-=======
           Hm… es sieht so aus, als hättest du Schwierigkeiten. Das tut mir leid. Hast du nach dem Begriff **Capy&#8203;bara** gesucht <img src="%{base_uri}/plugins/discourse-narrative-bot/images/font-awesome-search.png" width="16" height="16">?
->>>>>>> df163cbf
       end:
         message: |-
           Danke, dass du mir treu geblieben bist, @%{username}! Ich habe dies für dich gemacht. Ich denke, du hast es verdient:
@@ -356,11 +317,7 @@
         not_found: |-
           Es sieht so aus, als hättest Du den [Beitrag](%{url}), den ich für dich erstellt habe, noch gar nicht bearbeitet. Kannst du es nochmal versuchen?
 
-<<<<<<< HEAD
-          Verwende das <img src="%{base_uri}/images/font-awesome-pencil.png" width="16" height="16">-Symbol, um den Editor zu öffnen.
-=======
           Verwende das <img src="%{base_uri}/plugins/discourse-narrative-bot/images/font-awesome-pencil.png" width="16" height="16">-Symbol, um den Editor zu öffnen.
->>>>>>> df163cbf
         reply: |-
           Gut gemacht!
 
@@ -369,15 +326,9 @@
         instructions: |-
           Wenn du einen Beitrag von dir zurückziehen möchtest, kannst du ihn löschen.
 
-<<<<<<< HEAD
-          Leg los und **lösche* einen deiner Beiträge in dieser Unterhaltung, indem du die <img src="%{base_uri}/images/font-awesome-trash.png" width="16" height="16"> **Löschen**-Aktion verwendest. Lösche aber nicht den ersten Beitrag!
-        not_found: |-
-          Ich sehe noch keine gelöschten Beiträge? Denk daran, dass die <img src="%{base_uri}/images/font-awesome-ellipsis.png" width="16" height="16"> „Mehr anzeigen“-Schaltfläche die <img src="%{base_uri}/images/font-awesome-trash.png" width="16" height="16"> Löschen-Schaltfläche sichtbar werden lässt.
-=======
           Leg’ los und **lösche** einen deiner Beiträge über die <img src="%{base_uri}/plugins/discourse-narrative-bot/images/font-awesome-trash.png" width="16" height="16"> **Löschen**-Aktion. Lösche aber bitte nicht den ersten Beitrag!
         not_found: |-
           Ich sehe noch keine gelöschten Beiträge. Denk’ immer daran, dass <img src="%{base_uri}/plugins/discourse-narrative-bot/images/font-awesome-ellipsis.png" width="16" height="16"> „Mehr anzeigen“ auch <img src="%{base_uri}/plugins/discourse-narrative-bot/images/font-awesome-trash.png" width="16" height="16">„Löschen“ anzeigt.
->>>>>>> df163cbf
         reply: |-
           Oha! :boom:
 
@@ -387,15 +338,9 @@
         instructions: |-
           Oh nein! Es sieht so aus als hätte ich versehentlich einen neuen Beitrag gelöscht, den ich gerade für dich erstellt hatte.
 
-<<<<<<< HEAD
-          Kannst du mir einen Gefallen tun und ihn <img src="%{base_uri}/images/font-awesome-rotate-left.png" width="16" height="16"> **wiederherstellen**?
-        not_found: |-
-          Hast du Schwierigkeiten? Denk daran, dass die <img src="%{base_uri}/images/font-awesome-ellipsis.png" width="16" height="16"> „Mehr anzeigen“-Schaltfläche die  <img src="%{base_uri}/images/font-awesome-rotate-left.png" width="16" height="16"> Wiederherstellen-Schaltfläche sichtbar werden lässt.
-=======
           Kannst du mir einen Gefallen tun und ihn <img src="%{base_uri}/plugins/discourse-narrative-bot/images/font-awesome-rotate-left.png" width="16" height="16"> **wiederherstellen**?
         not_found: |-
           Hast du Schwierigkeiten? Denk daran, dass <img src="%{base_uri}/plugins/discourse-narrative-bot/images/font-awesome-ellipsis.png" width="16" height="16"> „Mehr anzeigen“ auch die Aktion <img src="%{base_uri}/plugins/discourse-narrative-bot/images/font-awesome-rotate-left.png" width="16" height="16">  „Wiederherstellen“ anzeigt.
->>>>>>> df163cbf
         reply: |-
           Puh, das war knapp! Danke, dass du das korrigiert hast :wink:
 
@@ -428,19 +373,11 @@
           Beachte, dass die Benachrichtigungsstufe automatisch auf „Verfolgen“ geändert wird, wenn du auf ein Thema antwortest oder ein Thema länger als ein paar Minuten liest. Du kannst dies in [deinen Benutzer-Einstellungen](/my/preferences) ändern.
       poll:
         instructions: |-
-<<<<<<< HEAD
-          Wusstest du, dass du eine Umfrage zu einem beliebigen Beitrag hinzufügen kannst? Versuche dazu das <img src="%{base_uri}/images/font-awesome-gear.png" width="16" height="16"> Zahnrad im Editor zu verwenden und wähle **Umfrage erstellen** aus.
-=======
           Wusstest du, dass du eine Umfrage zu jedem Beitrag hinzufügen kannst? Versuche, das <img src="%{base_uri}/plugins/discourse-narrative-bot/images/font-awesome-gear.png" width="16" height="16"> Zahnrad im Editor zu verwenden, um **eine Umfrage zu erstellen**.
->>>>>>> df163cbf
         not_found: |-
           Oops! Es war keine Umfrage in deiner Antwort.
 
-<<<<<<< HEAD
-          Verwende das <img src="%{base_uri}/images/font-awesome-gear.png" width="16" height="16"> Zahnrad im Editor, oder kopiere diese Umfrage und füge sie in deine nächste Antwort ein:
-=======
           Verwende das <img src="%{base_uri}/plugins/discourse-narrative-bot/images/font-awesome-gear.png" width="16" height="16"> Zahnrad-Icon im Editor oder kopiere und füge die folgende Umfrage in deine nächste Antwort ein:
->>>>>>> df163cbf
 
           ```text
           [poll]
@@ -464,20 +401,12 @@
           - Wenn dein Beitrag viele optionalen Details benötigt, die überwältigend sein könnten, wenn man sie alle auf einmal liest.
 
           [details=Wähle dies aus, um zu sehen, wie es funktioniert!]
-<<<<<<< HEAD
-          1. Wähle das <img src="%{base_uri}/images/font-awesome-gear.png" width="16" height="16"> Zahnrad im Editor aus.
-=======
           1. Wähle das <img src="%{base_uri}/plugins/discourse-narrative-bot/images/font-awesome-gear.png" width="16" height="16"> Zahnrad im Editor aus.
->>>>>>> df163cbf
           2. Wähle „Details ausblenden“ aus.
           3. Bearbeite die Zusammenfassung der Details und füge deinen Inhalt hinzu.
           [/details]
 
-<<<<<<< HEAD
-          Kannst du das <img src="%{base_uri}/images/font-awesome-gear.png" width="16" height="16"> Zahnrad im Editor benutzen und einen Details-Abschnitt in deiner nächsten Antwort einfügen?
-=======
           Kannst du das <img src="%{base_uri}/plugins/discourse-narrative-bot/images/font-awesome-gear.png" width="16" height="16"> Zahnrad im Editor verwenden und einen Details-Abschnitt in deine nächste Antwort einfügen?
->>>>>>> df163cbf
         not_found: |-
           Hast du Schwierigkeiten, den Details-Abschnitt zu erstellen? Versuche Folgendes in deine nächste Antwort aufzunehmen:
 
