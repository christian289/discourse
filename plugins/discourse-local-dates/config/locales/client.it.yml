--- conflicted
+++ resolved
@@ -13,9 +13,6 @@
         modal_title: Inscisci la data
         modal_subtitle: "Convertiremo automaticamente la data e l'ora al fuso orario locale del visualizzatore."
         form:
-<<<<<<< HEAD
-          insert: Inserisci
-=======
           insert: Inserisci
           advanced_mode: Modalità avanzata
           simple_mode: Modalità semplice
@@ -28,5 +25,4 @@
           invalid_date: Data non valida, accertati che la data e l'ora siano corrette
           date_title: Data
           time_title: Ora
-          format_title: Formato data
->>>>>>> e64402cb
+          format_title: Formato data