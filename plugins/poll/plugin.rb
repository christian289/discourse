--- conflicted
+++ resolved
@@ -245,64 +245,8 @@
     # only care when raw has changed!
     return unless self.raw_changed?
 
-<<<<<<< HEAD
-    polls = {}
-
-    extracted_polls = DiscoursePoll::Poll::extract(self.raw, self.topic_id)
-
-    extracted_polls.each do |poll|
-      # polls should have a unique name
-      if polls.has_key?(poll["name"])
-        poll["name"] == DEFAULT_POLL_NAME ?
-          self.errors.add(:base, I18n.t("poll.multiple_polls_without_name")) :
-          self.errors.add(:base, I18n.t("poll.multiple_polls_with_same_name", name: ERB::Util.html_escape(poll["name"])))
-        return
-      end
-
-      # options must be unique
-      if poll["options"].map { |o| o["id"] }.uniq.size != poll["options"].size
-        poll["name"] == DEFAULT_POLL_NAME ?
-          self.errors.add(:base, I18n.t("poll.default_poll_must_have_different_options")) :
-          self.errors.add(:base, I18n.t("poll.named_poll_must_have_different_options", name: ERB::Util.html_escape(poll["name"])))
-        return
-      end
-
-      # at least 2 options
-      if poll["options"].size < 2
-        poll["name"] == DEFAULT_POLL_NAME ?
-          self.errors.add(:base, I18n.t("poll.default_poll_must_have_at_least_2_options")) :
-          self.errors.add(:base, I18n.t("poll.named_poll_must_have_at_least_2_options", name: ERB::Util.html_escape(poll["name"])))
-        return
-      end
-
-      # maximum # of options
-      if poll["options"].size > SiteSetting.poll_maximum_options
-        poll["name"] == DEFAULT_POLL_NAME ?
-          self.errors.add(:base, I18n.t("poll.default_poll_must_have_less_options", count: SiteSetting.poll_maximum_options)) :
-          self.errors.add(:base, I18n.t("poll.named_poll_must_have_less_options", name: poll["name"], count: SiteSetting.poll_maximum_options))
-        return
-      end
-
-      # poll with multiple choices
-      if poll["type"] == "multiple"
-        min = (poll["min"].presence || 1).to_i
-        max = (poll["max"].presence || poll["options"].size).to_i
-
-        if min > max || max <= 0 || max > poll["options"].size || min >= poll["options"].size
-          poll["name"] == DEFAULT_POLL_NAME ?
-            self.errors.add(:base, I18n.t("poll.default_poll_with_multiple_choices_has_invalid_parameters")) :
-            self.errors.add(:base, I18n.t("poll.named_poll_with_multiple_choices_has_invalid_parameters", name: poll["name"]))
-          return
-        end
-      end
-
-      # store the valid poll
-      polls[poll["name"]] = poll
-    end
-=======
     validator = DiscoursePoll::PollsValidator.new(self)
     return unless (polls = validator.validate_polls)
->>>>>>> 9ecd5bd5
 
     # are we updating a post?
     if self.id.present?
