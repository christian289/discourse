--- conflicted
+++ resolved
@@ -116,11 +116,6 @@
 
   def refresh_session(user, session, cookies)
 
-<<<<<<< HEAD
-    if user && !is_user_api? && (!user.auth_token_updated_at || user.auth_token_updated_at <= 1.hour.ago)
-      user.update_column(:auth_token_updated_at, Time.zone.now)
-      cookies[TOKEN_COOKIE] = cookie_hash(user)
-=======
     # if user was not loaded, no point refreshing session
     # it could be an anonymous path, this would add cost
     return if is_api? || !@env.key?(CURRENT_USER_KEY)
@@ -140,7 +135,6 @@
         # make a new token
         log_on_user(user, session, cookies)
       end
->>>>>>> e66fa82f
     end
 
     if !user && cookies.key?(TOKEN_COOKIE)
