# frozen_string_literal: true

require 'mail'

module Email
  def self.is_valid?(email)
    return false unless String === email
    !!(EmailValidator.email_regex =~ email)
  end

  def self.downcase(email)
    return email unless Email.is_valid?(email)
    email.downcase
  end

  def self.obfuscate(email)
    return email if !Email.is_valid?(email)

    first, _, last = email.rpartition('@')

    # Obfuscate each last part, except tld
    last = last.split('.')
    tld = last.pop
    last.map! { |part| obfuscate_part(part) }
    last << tld

    "#{obfuscate_part(first)}@#{last.join('.')}"
  end

  def self.cleanup_alias(name)
    name ? name.gsub(/[:<>,"]/, '') : name
  end

  def self.extract_parts(raw)
    mail = Mail.new(raw)
    text = nil
    html = nil

    if mail.multipart?
      text = mail.text_part
      html = mail.html_part
    elsif mail.content_type.to_s["text/html"]
      html = mail
    else
      text = mail
    end

    [text&.decoded, html&.decoded]
  end

  def self.site_title
    SiteSetting.email_site_title.presence || SiteSetting.title
  end

  # https://tools.ietf.org/html/rfc850#section-2.1.7
  def self.message_id_rfc_format(message_id)
    message_id.present? && !is_message_id_rfc?(message_id) ? "<#{message_id}>" : message_id
  end

  def self.message_id_clean(message_id)
    message_id.present? && is_message_id_rfc?(message_id) ? message_id.gsub(/^<|>$/, "") : message_id
  end

  private

  def self.is_message_id_rfc?(message_id)
    message_id.start_with?('<') && message_id.include?('@') && message_id.end_with?('>')
<<<<<<< HEAD
=======
  end

  def self.obfuscate_part(part)
    if part.size < 3
      "*" * part.size
    elsif part.size < 5
      part[0] + "*" * (part.size - 1)
    else
      part[0] + "*" * (part.size - 2) + part[-1]
    end
>>>>>>> 55611a5b
  end
end<|MERGE_RESOLUTION|>--- conflicted
+++ resolved
@@ -65,8 +65,6 @@
 
   def self.is_message_id_rfc?(message_id)
     message_id.start_with?('<') && message_id.include?('@') && message_id.end_with?('>')
-<<<<<<< HEAD
-=======
   end
 
   def self.obfuscate_part(part)
@@ -77,6 +75,5 @@
     else
       part[0] + "*" * (part.size - 2) + part[-1]
     end
->>>>>>> 55611a5b
   end
 end