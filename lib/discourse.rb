--- conflicted
+++ resolved
@@ -451,14 +451,11 @@
 
   def self.pg_readonly_mode?
     Discourse.redis.get(PG_READONLY_MODE_KEY).present?
-<<<<<<< HEAD
-=======
   end
 
   # Shared between processes
   def self.postgres_last_read_only
     @postgres_last_read_only ||= DistributedCache.new('postgres_last_read_only', namespace: false)
->>>>>>> baba1cc0
   end
 
   # Per-process
@@ -467,18 +464,6 @@
   end
 
   def self.recently_readonly?
-<<<<<<< HEAD
-    read_only = last_read_only[Discourse.redis.namespace]
-    read_only.present? && read_only > 15.seconds.ago
-  end
-
-  def self.received_readonly!
-    last_read_only[Discourse.redis.namespace] = Time.zone.now
-  end
-
-  def self.clear_readonly!
-    last_read_only[Discourse.redis.namespace] = nil
-=======
     postgres_read_only = postgres_last_read_only[Discourse.redis.namespace]
     redis_read_only = redis_last_read_only[Discourse.redis.namespace]
 
@@ -496,7 +481,6 @@
 
   def self.clear_readonly!
     postgres_last_read_only[Discourse.redis.namespace] = redis_last_read_only[Discourse.redis.namespace] = nil
->>>>>>> baba1cc0
     Site.clear_anon_cache!
     true
   end
@@ -775,15 +759,11 @@
 
     if !Discourse.redis.without_namespace.get(redis_key)
       Rails.logger.warn(warning)
-<<<<<<< HEAD
-      Discourse.redis.without_namespace.setex(redis_key, 3600, "x")
-=======
       begin
         Discourse.redis.without_namespace.setex(redis_key, 3600, "x")
       rescue Redis::CommandError => e
         raise unless e.message =~ /READONLY/
       end
->>>>>>> baba1cc0
     end
     warning
   end
@@ -827,11 +807,6 @@
     ['1', 'true'].include?(ENV["SKIP_POST_DEPLOYMENT_MIGRATIONS"]&.to_s)
   end
 
-<<<<<<< HEAD
-  def self.redis
-    $redis
-  end
-=======
   # this is used to preload as much stuff as possible prior to forking
   # in turn this can conserve large amounts of memory on forking servers
   def self.preload_rails!
@@ -885,7 +860,6 @@
   def self.is_parallel_test?
     ENV['RAILS_ENV'] == "test" && ENV['TEST_ENV_NUMBER']
   end
->>>>>>> baba1cc0
 end
 
 # rubocop:enable Style/GlobalVars